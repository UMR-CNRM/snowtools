# -*- coding: utf-8 -*-

'''
Created on 23 Aug. 2017

@author: lafaysse
'''


import os
import csv
import netCDF4
import numpy as np

<<<<<<< HEAD
from snowtools.utils.prosimu import prosimu
=======
# For compatibility python 2 / python 3
# import six

from utils.prosimu import prosimu
>>>>>>> 3285d770
from snowtools.utils.FileException import FileNameException


class prep_tomodify(object):
    """This class represents a PREP.nc file for SURFEX initial conditions
    which has to be modified before SURFEX execution

    :param prepfile: Address of prep file to modify
    :type prepfile: str
    """

    def __init__(self, prepfile):
        """Init method opens a PREP.nc file ready to be modified"""

        # Names of the prognostic variables in the PREP netcdf file
        self.dict_prep = {'nsnowlayer': 'SN_VEG_N',
                          'year': 'DTCUR-YEAR',
                          'month': 'DTCUR-MONTH',
                          'day': 'DTCUR-DAY',
                          'time': 'DTCUR-TIME',
                          'swe': 'WSN_VEG',
                          'rho': 'RSN_VEG',
                          'pheat': 'HSN_VEG',
                          'dopt': 'SG1_VEG',
                          'spher': 'SG2_VEG',
                          'hist': 'SHI_VEG',
                          'age': 'SAG_VEG',
                          'albedo': 'ASN_VEG',
                          'tg': 'TG',
                          }

        if not os.path.isfile(prepfile):
            raise FileNameException(prepfile)

        self.prepfile = prosimu(prepfile, openmode="a")
        self.nsnowlayer = self.prepfile.read(self.dict_prep['nsnowlayer'])[0]

    def apply_swe_threshold(self, swe_threshold, closefile=False):
        """Method to apply a threshold on snow water equivalent in a PREP.nc file

        :param swe_threshold: Maximum allowed Snow Water Equivalent (kg/m2)
        :type swe_threshold: int or float
        :param closefile: Close PREP file after modification. Defaults to False
        :type closefile: bool, optional
        """
        for i in range(self.nsnowlayer):
            swe_layer, swe_layer_nc = self.prepfile.read(self.dict_prep['swe'] + str(i + 1), keepfillvalue=True, removetile=False, needmodif=True)
            if i == 0:
                swe_fromsurface = np.zeros_like(swe_layer)
            swe_layer = np.where(swe_fromsurface > swe_threshold, 0, swe_layer)
            swe_layer_nc[:] = swe_layer[:]

            swe_fromsurface += swe_layer
        if closefile:
            self.close()

    def change_date(self, newdate, closefile=False):
        """Method to change the date of a PREP file because a spinup is used to initialize the simulation

        :param newdate: New initial date of simulation
        :type newdate: class:`datetime.datetime`
        :param closefile: Close PREP file after modification. Defaults to False
        :type closefile: bool, optional
        """
        year, yearnc = self.prepfile.read(self.dict_prep['year'], needmodif=True)
        month, monthnc = self.prepfile.read(self.dict_prep['month'], needmodif=True)
        day, daync = self.prepfile.read(self.dict_prep['day'], needmodif=True)
        seconds, secondsnc = self.prepfile.read(self.dict_prep['time'], needmodif=True)

        del year, month, day, seconds

        yearnc[:] = newdate.year
        monthnc[:] = newdate.month
        daync[:] = newdate.day
        secondsnc[:] = newdate.hour * 3600

        if closefile:
            self.close()

    def close(self):
        """Close the PREP file"""
        self.prepfile.close()

    def insert_snow_depth(self, my_name_SRU, my_name_SNOWSAT, my_name_OBS, my_name_extprep50, my_name_extprep5, my_name_var, my_name_PREP):
        ''' This function was implemented by C. Carmagnola in March 2019 (PROSNOW project).
        It modifies a PREP file by inserting measured snow depth values.'''

        swe = 'WSN_VEG'
        rho = 'RSN_VEG'
        tg  = 'TG1'
        snd = 'DSN_T_ISBA'

        # 1) Read files

        # my_name_SRU -> slopes of SRUs
        name_SRU = my_name_SRU
        SRUlist = open(name_SRU)
        slope = []
        for line in SRUlist:
            maliste = line.split()
            slope = slope + [maliste[7]]
        for i in range(len(slope)):
            slope[i] = float(slope[i])

        # my_name_SNOWSAT -> SNOWSAT measurements
        name_SNOWSAT = my_name_SNOWSAT

        # my_name_OBS -> OBS.nc to be filled
        name_OBS = my_name_OBS

        # my_name_extprep50, my_name_extprep5 and my_name_var -> extprep50, extprep5 and variables (for model guess <= 10 cm)
        extprep50 = my_name_extprep50
        extprep5 = my_name_extprep5
        variables_list = open(my_name_var)
        variables = []
        for line in variables_list:
            maliste = line.split()
            variables = variables + [maliste[0]]
        for i in range(len(variables)):
            variables[i] = str(variables[i])

        # my_name_PREP -> PREP to be modified
        name_PREP = my_name_PREP

        # 2) Fill OBS.nc

        with open(name_SNOWSAT, 'r') as readfile:

            spamreader = csv.reader(readfile)

            for row in spamreader:

                r = row[0].split()
                with netCDF4.Dataset(name_OBS, 'a') as Fnc:
                    dsn = Fnc.variables[snd]

                    ind = int(r[0]) - 1
                    dsn[0, ind] = float(r[2]) / 100.

        # 3) Change PREP

        # Check if assimilation is possible
        if os.path.exists(name_OBS):

            # OBS.nc
            OBS_nc      = netCDF4.Dataset(name_OBS, 'r')
            dsno = OBS_nc.variables[snd][:]

            # PREP
            PREP   = netCDF4.Dataset(name_PREP, 'a')
            nlayer = self.prepfile.read(self.dict_prep['nsnowlayer'])[:]
            tg1 = [self.prepfile.read(self.dict_prep['tg'] + str(1))[:]]

            old_swe = np.zeros((np.shape(tg1)[0], np.shape(tg1)[1], nlayer)) # [1,point,layer]
            new_swe = np.zeros((np.shape(tg1)[0], np.shape(tg1)[1], nlayer)) # [1,point,layer]
            old_rho = np.zeros((np.shape(tg1)[0], np.shape(tg1)[1], nlayer)) # [1,point,layer]
            dsn     = np.zeros((np.shape(tg1)[0], np.shape(tg1)[1]))         # [1,point]

            for j in range(nlayer):
                var = self.prepfile.read(self.dict_prep['swe'] + str(j + 1))[:]
                old_swe[:, :, j] = var[:]
                var = self.prepfile.read(self.dict_prep['rho'] + str(j + 1))[:]
                old_rho[:, :, j] = var[:]

            # Loop on points
            for k in range(np.shape(tg1)[1]):
                
                for m in range(nlayer):
                    if old_swe[0,k,m] > 0:
                        dsn[0,k] = dsn[0,k] + old_swe[0,k,m]/old_rho[0,k,m]
                        
                dsno[0][k] = dsno[0][k] * np.cos(slope[k] * np.pi / 180.)

                # Observation exists
                if (dsno[0, k] >= 0.):

                    # Model guess > 10 cm -> fine!
                    if (dsn[0, k] > 0.10):

                        new_swe[0, k, :] = (dsno[0, k] / dsn[0, k]) * old_swe[0, k, :]
                        
                        for m in range(nlayer):
                            var = PREP.variables[swe + str(m + 1)]
                            var[0, k] = new_swe[0, k, m]

                    # Model guess <= 10 cm -> use other profiles!
                    else:
                        
                        # Observation >= 10 cm
                        if (dsno[0, k] >= .10):
                            PREP_ext  = netCDF4.Dataset(extprep50, 'r')

                        # Observation < 10 cm
                        else:
                            PREP_ext  = netCDF4.Dataset(extprep5, 'r')

                        utg1 = PREP_ext.variables[tg][:]

                        uswe = np.zeros((np.shape(utg1)[0], np.shape(utg1)[1], nlayer))
                        urho = np.zeros((np.shape(utg1)[0], np.shape(utg1)[1], nlayer))

                        for j in range(nlayer):
                            var = PREP_ext.variables[swe + str(j + 1)]
                            uswe[:, :, j] = var[:, :]
                            var = PREP_ext.variables[rho + str(j + 1)]
                            urho[:, :, j] = var[:, :]

                        udsn  = np.sum(uswe / urho, 2)

                        ana = dsno[0, k]
                        unew_swe = (ana / udsn[:, 0]) * uswe[:, 0, :].copy()

                        for m in range(nlayer):
                            var = PREP.variables[swe + str(m + 1)]
                            var[0, k] = unew_swe[0, m]

                        # Fill PREP with variables of PREP_ext (except for WSN_VEG, already filled in)
                        for v in variables:
                            if swe not in v:
                                var = PREP.variables[v]
                                x = PREP_ext.variables[v][0, 0]
                                if str(x) == "--":
                                    x = 1.
                                var[0, k] = x
                                
                        PREP_ext.close()
                        
            OBS_nc.close()
            PREP.close()           
            


# Test

# if __name__ == "__main__":
#     prep = prep_tomodify("PREP.nc")
#     prep.apply_swe_threshold(swe_threshold=400, closefile=True)

# if __name__ == "__main__":
#     old_prep = prep_tomodify("/home/carmagnolac/Desktop/PREP_2019080106.nc")
#     new_prep = old_prep.insert_snow_depth("/home/carmagnolac/Desktop/SRU_saisies.txt", "/home/carmagnolac/Desktop/Snowsat_nosm_saisies.txt", "/home/carmagnolac/Desktop/OBS_empty_saisies.nc", "/home/carmagnolac/Desktop/PREP_fillup_50.nc", "/home/carmagnolac/Desktop/PREP_fillup_5.nc", "/home/carmagnolac/Desktop/variables", "/home/carmagnolac/Desktop/PREP_2019080106.nc")
<|MERGE_RESOLUTION|>--- conflicted
+++ resolved
@@ -9,17 +9,14 @@
 
 import os
 import csv
+
 import netCDF4
 import numpy as np
 
-<<<<<<< HEAD
-from snowtools.utils.prosimu import prosimu
-=======
 # For compatibility python 2 / python 3
 # import six
 
 from utils.prosimu import prosimu
->>>>>>> 3285d770
 from snowtools.utils.FileException import FileNameException
 
 
