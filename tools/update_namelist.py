#! /usr/bin/env python
# -*- coding: utf-8 -*-
# Author: M. Lafaysse 24/05/2017
# Recoding of functionalities of faitNAMetPGD in snowtools1 for projects snowtools2 and vortex


# General python modules
import numpy as np
import os
import six

# Snowtools modules
from utils.prosimu import prosimu
from utils.dates import checkdateafter
from utils.FileException import FileNameException

from bronx.datagrip.namelist import NamelistParser


def update_surfex_namelist_file(datebegin, namelistfile="OPTIONS.nam", forcing="FORCING.nc", dateend=None, updateloc=True):
    '''This function updates a namelist file through the bronx module.'''
    if not os.path.isfile(namelistfile):
        raise FileNameException(os.getcwd() + "/OPTIONS.nam")

    os.rename(namelistfile, "OPTIONS_base.nam")
    n = NamelistParser()
    N = n.parse("OPTIONS_base.nam")
    update_surfex_namelist_object(N, datebegin=datebegin, forcing=forcing, dateend=dateend, updateloc=updateloc)
    namSURFEX = open(namelistfile, 'w')
    namSURFEX.write(N.dumps())
    namSURFEX.close()


def update_surfex_namelist_object(NamelistObject, datebegin, forcing="FORCING.nc", dateend=None, updateloc=True, physicaloptions={}, snowparameters={}, nmembers=None):
    '''This function updates a NamelistSet object of the bronx module or a NamelistContents object of the vortex module.'''

    NamelistObject = update_mandatory_settings(NamelistObject)
    NamelistObject = update_dates(NamelistObject, datebegin)
    if updateloc:
        NamelistObject = update_loc(NamelistObject, forcing)
<<<<<<< HEAD
=======

>>>>>>> af4872eb
    NamelistObject = update_forcingdates(NamelistObject, datebegin, dateend, forcing=forcing)

    NamelistObject = update_physicaloptions(NamelistObject, **physicaloptions)
    NamelistObject = update_snowparameters(NamelistObject, **snowparameters)
    NamelistObject = update_nmembers(NamelistObject, nmembers)
    return NamelistObject


def check_or_create_block(NamelistObject, blockname):
    if blockname not in NamelistObject.keys():
        NamelistObject.newblock(blockname)


def update_mandatory_settings(NamelistObject):
    '''Force some options whose values are mandatory to be compatible with snowtools_git'''
    check_or_create_block(NamelistObject, "NAM_IO_OFFLINE")
    NamelistObject["NAM_IO_OFFLINE"].CSURF_FILETYPE = "NC "
    NamelistObject["NAM_IO_OFFLINE"].CFORCING_FILETYPE = "NETCDF"
    NamelistObject["NAM_IO_OFFLINE"].CTIMESERIES_FILETYPE = "NETCDF"
    NamelistObject["NAM_IO_OFFLINE"].LRESTART = True

    '''The following options are necessary to output homogeneous fluxes among the Crocus community'''
    '''(fluxes averaged over the output time step)'''
    NamelistObject["NAM_DIAG_SURFn"].LSURF_BUDGET = True
    NamelistObject["NAM_DIAG_SURFn"].LSURF_BUDGETC = True
    NamelistObject["NAM_DIAG_SURFn"].LRESET_BUDGETC = True
    NamelistObject["NAM_WRITE_DIAG_SURFn"].LRESETCUMUL = True

    return NamelistObject


def update_dates(NamelistObject, datebegin):
    """Modify SURFEX namelist for defining the beginning of the simulation."""
    check_or_create_block(NamelistObject, "NAM_PREP_SURF_ATM")
    NamelistObject["NAM_PREP_SURF_ATM"].NYEAR = datebegin.year
    NamelistObject["NAM_PREP_SURF_ATM"].NMONTH = datebegin.month
    NamelistObject["NAM_PREP_SURF_ATM"].NDAY = datebegin.day
    NamelistObject["NAM_PREP_SURF_ATM"].XTIME = datebegin.hour * 3600.

    return NamelistObject


def update_loc(NamelistObject, forcing):
    """modify SURFEX namelist for defining the coordinates of the simulation points."""

    if NamelistObject["NAM_PGD_GRID"].CGRID == "LONLATVAL":
        check_or_create_block(NamelistObject, "NAM_LONLATVAL")
        # Read coordinates in FORCING file
        forc = prosimu(forcing)
        latitudes1d = forc.read("LAT")
        longitudes1d = forc.read("LON")
        forc.close()

        # Constant dlat/dlon
        dlat1d = np.zeros_like(latitudes1d) + 0.5
        dlon1d = np.zeros_like(longitudes1d) + 0.5

        NamelistObject["NAM_LONLATVAL"].XY = list(latitudes1d)
        NamelistObject["NAM_LONLATVAL"].XX = list(longitudes1d)
        NamelistObject["NAM_LONLATVAL"].XDY = list(dlat1d)
        NamelistObject["NAM_LONLATVAL"].XDX = list(dlon1d)
        NamelistObject["NAM_LONLATVAL"].NPOINTS = len(longitudes1d)

    NamelistObject["NAM_IO_OFFLINE"].LWRITE_COORD = False

    # another special patch/bugfix for distributed simulations (then CGRID==IGN)
    if NamelistObject["NAM_PGD_GRID"].CGRID == "IGN":
        NamelistObject["NAM_IO_OFFLINE"].LWRITE_TOPO = False
    else:
        NamelistObject["NAM_IO_OFFLINE"].LWRITE_TOPO = True

    return NamelistObject


def update_forcingdates(NamelistObject, datebegin, dateend, forcing="FORCING.nc"):

    """modify SURFEX namelist for limiting the dates to read in a FORCING file longer than the simulation."""

    forc = prosimu(forcing)
    timeforc = forc.readtime()
    forc.close()

    dateforcbegin = timeforc[0]
    dateforcend = timeforc[-1]

    print ("DATES OF THE FORCING FILE:", dateforcbegin, dateforcend)
    print ("PRESCRIBED SIMULATION DATES:", datebegin, dateend)

    checkdateafter(datebegin, dateforcbegin)
    if dateend:
        checkdateafter(dateend, dateforcbegin)
    else:
        dateend = dateforcend

    if datebegin > dateforcbegin or dateend < dateforcend:
        NamelistObject["NAM_IO_OFFLINE"].LDELAYEDSTART_NC = True

#     if dateend < dateforcend:
    NamelistObject["NAM_IO_OFFLINE"].NDATESTOP = [dateend.year, dateend.month, dateend.day, dateend.hour * 3600]
<<<<<<< HEAD
    print ("Ndatestop set to " + dateend.strftime("%Y-%m-%d-%H"))
=======
>>>>>>> af4872eb

    return NamelistObject


def update_physicaloptions(NamelistObject, **kwargs):
    check_or_create_block(NamelistObject, "NAM_ISBA_SNOWn")
    for key, value in six.iteritems(kwargs):
        if key.upper() in ["CSNOWDRIFT", "LSNOWDRIFT_SUBLIM", "LSNOW_ABS_ZENITH", "CSNOWMETAMO", "CSNOWRAD", "CSNOWFALL", "CSNOWCOND", "CSNOWHOLD", "CSNOWCOMP", "CSNOWZREF", "LSNOWSYTRON"]:
            setattr(NamelistObject["NAM_ISBA_SNOWn"], key.upper(), value)

    return NamelistObject


def update_snowparameters(NamelistObject, **kwargs):
    check_or_create_block(NamelistObject, "NAM_SURF_CSTS")
    check_or_create_block(NamelistObject, "NAM_SURF_SNOW_CSTS")
    check_or_create_block(NamelistObject, "NAM_ISBAn")
    for key, value in six.iteritems(kwargs):
        if key.upper() in ["XZ0SN", "XZ0HSN", "XTAU_LW"]:
            setattr(NamelistObject["NAM_SURF_CSTS"], key.upper(), value)
        elif key.upper() in ["XALBICE1", "XALBICE2", "XALBICE3", "XRHOTHRESHOLD_ICE", "XZ0ICEZ0SNOW", "XVAGING_GLACIER", "XVAGING_NOGLACIER", "XVVISC3", "X_RI_MAX"]:
            setattr(NamelistObject["NAM_SURF_SNOW_CSTS"], key.upper(), value)
        elif key.upper() in ["XCVHEATF"]:
            setattr(NamelistObject["NAM_ISBAn"], key.upper(), value)
        else:
            print("IGNORE FIELD " + key + " : not in namelist.")

    return NamelistObject


def update_nmembers(NamelistObject, nmembers):

    if nmembers is not None:
        check_or_create_block(NamelistObject, "NAM_ENS")
        setattr(NamelistObject["NAM_ENS"], 'NENS', nmembers)
        print ("NENS set to {}".format(nmembers))
<<<<<<< HEAD
=======

>>>>>>> af4872eb
    return NamelistObject<|MERGE_RESOLUTION|>--- conflicted
+++ resolved
@@ -38,10 +38,7 @@
     NamelistObject = update_dates(NamelistObject, datebegin)
     if updateloc:
         NamelistObject = update_loc(NamelistObject, forcing)
-<<<<<<< HEAD
-=======
 
->>>>>>> af4872eb
     NamelistObject = update_forcingdates(NamelistObject, datebegin, dateend, forcing=forcing)
 
     NamelistObject = update_physicaloptions(NamelistObject, **physicaloptions)
@@ -141,10 +138,6 @@
 
 #     if dateend < dateforcend:
     NamelistObject["NAM_IO_OFFLINE"].NDATESTOP = [dateend.year, dateend.month, dateend.day, dateend.hour * 3600]
-<<<<<<< HEAD
-    print ("Ndatestop set to " + dateend.strftime("%Y-%m-%d-%H"))
-=======
->>>>>>> af4872eb
 
     return NamelistObject
 
@@ -181,8 +174,5 @@
         check_or_create_block(NamelistObject, "NAM_ENS")
         setattr(NamelistObject["NAM_ENS"], 'NENS', nmembers)
         print ("NENS set to {}".format(nmembers))
-<<<<<<< HEAD
-=======
 
->>>>>>> af4872eb
     return NamelistObject