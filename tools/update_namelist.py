#! /usr/bin/env python
# -*- coding: utf-8 -*-
# Author: M. Lafaysse 24/05/2017
# Recoding of functionalities of faitNAMetPGD in snowtools1 for projects snowtools2 and vortex


# General python modules
import numpy as np
import os
import six

# Snowtools modules
from utils.prosimu import prosimu
from utils.dates import checkdateafter
from utils.FileException import FileNameException

from bronx.datagrip.namelist import NamelistParser


def update_surfex_namelist_file(datebegin, namelistfile="OPTIONS.nam", forcing="FORCING.nc", dateend=None, updateloc=True):
    '''This function updates a namelist file through the bronx module.'''
    if not os.path.isfile(namelistfile):
        raise FileNameException(os.getcwd() + "/OPTIONS.nam")

    os.rename(namelistfile, "OPTIONS_base.nam")
    n = NamelistParser()
    N = n.parse("OPTIONS_base.nam")
    update_surfex_namelist_object(N, datebegin=datebegin, forcing=forcing, dateend=dateend, updateloc=updateloc)
    namSURFEX = open(namelistfile, 'w')
    namSURFEX.write(N.dumps())
    namSURFEX.close()


def update_surfex_namelist_object(NamelistObject, datebegin, forcing="FORCING.nc", dateend=None, updateloc=True, physicaloptions={}, snowparameters={}, nmembers=None):
    '''This function updates a NamelistSet object of the bronx module or a NamelistContents object of the vortex module.'''

    NamelistObject = update_mandatory_settings(NamelistObject)
    NamelistObject = update_dates(NamelistObject, datebegin)
    if updateloc:
        NamelistObject = update_loc(NamelistObject, forcing)
    NamelistObject = update_forcingdates(NamelistObject, datebegin, dateend, forcing=forcing)

    print(type(physicaloptions), type(snowparameters))

    print(physicaloptions)

    NamelistObject = update_physicaloptions(NamelistObject, **physicaloptions)
    NamelistObject = update_snowparameters(NamelistObject, **snowparameters)
    NamelistObject = update_nmembers(NamelistObject, nmembers)
    return NamelistObject


def update_mandatory_settings(NamelistObject):
    '''Force some options whose values are mandatory to be compatible with snowtools_git'''

    NamelistObject["NAM_IO_OFFLINE"].CSURF_FILETYPE = "NC "
    NamelistObject["NAM_IO_OFFLINE"].CFORCING_FILETYPE = "NETCDF"
    NamelistObject["NAM_IO_OFFLINE"].CTIMESERIES_FILETYPE = "NETCDF"
    NamelistObject["NAM_IO_OFFLINE"].LRESTART = True

    return NamelistObject


def update_dates(NamelistObject, datebegin):
    """Modify SURFEX namelist for defining the beginning of the simulation."""

    NamelistObject["NAM_PREP_SURF_ATM"].NYEAR = datebegin.year
    NamelistObject["NAM_PREP_SURF_ATM"].NMONTH = datebegin.month
    NamelistObject["NAM_PREP_SURF_ATM"].NDAY = datebegin.day
    NamelistObject["NAM_PREP_SURF_ATM"].XTIME = datebegin.hour * 3600.

    return NamelistObject


def update_loc(NamelistObject, forcing):
    """modify SURFEX namelist for defining the coordinates of the simulation points."""

    if NamelistObject["NAM_PGD_GRID"].CGRID == "LONLATVAL":
        # Read coordinates in FORCING file
        forc = prosimu(forcing)
        latitudes1d = forc.read("LAT")
        longitudes1d = forc.read("LON")
        forc.close()

        # Constant dlat/dlon
        dlat1d = np.zeros_like(latitudes1d) + 0.5
        dlon1d = np.zeros_like(longitudes1d) + 0.5

        NamelistObject["NAM_LONLATVAL"].XY = list(latitudes1d)
        NamelistObject["NAM_LONLATVAL"].XX = list(longitudes1d)
        NamelistObject["NAM_LONLATVAL"].XDY = list(dlat1d)
        NamelistObject["NAM_LONLATVAL"].XDX = list(dlon1d)
        NamelistObject["NAM_LONLATVAL"].NPOINTS = len(longitudes1d)

    NamelistObject["NAM_IO_OFFLINE"].LWRITE_COORD = False
<<<<<<< HEAD
    NamelistObject["NAM_IO_OFFLINE"].LWRITE_TOPO = False
=======

    # another special patch/bugfix for distributed simulations (then CGRID==IGN)
    if NamelistObject["NAM_PGD_GRID"].CGRID == "IGN":
        NamelistObject["NAM_IO_OFFLINE"].LWRITE_TOPO = False
    else:
        NamelistObject["NAM_IO_OFFLINE"].LWRITE_TOPO = True
>>>>>>> 47d34c36

    return NamelistObject


def update_forcingdates(NamelistObject, datebegin, dateend, forcing="FORCING.nc"):

    """modify SURFEX namelist for limiting the dates to read in a FORCING file longer than the simulation."""

    forc = prosimu(forcing)
    timeforc = forc.readtime()
    forc.close()

    dateforcbegin = timeforc[0]
    dateforcend = timeforc[-1]

    checkdateafter(datebegin, dateforcbegin)
    if dateend:
        checkdateafter(dateend, dateforcbegin)
    else:
        dateend = dateforcend

    if datebegin > dateforcbegin or dateend < dateforcend:
        NamelistObject["NAM_IO_OFFLINE"].LDELAYEDSTART_NC = True

#     if dateend < dateforcend:
    NamelistObject["NAM_IO_OFFLINE"].NDATESTOP = [dateend.year, dateend.month, dateend.day, dateend.hour * 3600]
    print ("Ndatestop set to {0}{1}{2}{3}".format(dateend.year, dateend.month, dateend.day, dateend.hour))

    return NamelistObject


def update_physicaloptions(NamelistObject, **kwargs):

    for key, value in six.iteritems(kwargs):
        if key.upper() in ["CSNOWDRIFT", "LSNOWDRIFT_SUBLIM", "LSNOW_ABS_ZENITH", "CSNOWMETAMO", "CSNOWRAD", "CSNOWFALL", "CSNOWCOND", "CSNOWHOLD", "CSNOWCOMP", "CSNOWZREF"]:
            setattr(NamelistObject["NAM_ISBA_SNOWn"], key.upper(), value)

    return NamelistObject


def update_snowparameters(NamelistObject, **kwargs):

    for key, value in six.iteritems(kwargs):
        if key.upper() in ["XZ0SN", "XZ0HSN", "XTAU_LW"]:
            setattr(NamelistObject["NAM_SURF_CSTS"], key.upper(), value)
        elif key.upper() in ["XALBICE1", "XALBICE2", "XALBICE3", "XRHOTHRESHOLD_ICE", "XZ0ICEZ0SNOW", "XVAGING_GLACIER", "XVAGING_NOGLACIER", "XVVISC3", "X_RI_MAX"]:
            setattr(NamelistObject["NAM_SURF_SNOW_CSTS"], key.upper(), value)
        elif key.upper() in ["XCVHEATF"]:
            setattr(NamelistObject["NAM_ISBAn"], key.upper(), value)
        else:
            print("IGNORE FIELD " + key + " : not in namelist.")

    return NamelistObject


def update_nmembers(NamelistObject, nmembers):

    if nmembers is not None:
        setattr(NamelistObject["NAM_ENS"], 'NENS', nmembers)
        print ("NENS set to {}".format(nmembers))
    else:
            print ("IGNORE FIELD NENS : not in namelist.")

    return NamelistObject<|MERGE_RESOLUTION|>--- conflicted
+++ resolved
@@ -93,16 +93,12 @@
         NamelistObject["NAM_LONLATVAL"].NPOINTS = len(longitudes1d)
 
     NamelistObject["NAM_IO_OFFLINE"].LWRITE_COORD = False
-<<<<<<< HEAD
-    NamelistObject["NAM_IO_OFFLINE"].LWRITE_TOPO = False
-=======
 
     # another special patch/bugfix for distributed simulations (then CGRID==IGN)
     if NamelistObject["NAM_PGD_GRID"].CGRID == "IGN":
         NamelistObject["NAM_IO_OFFLINE"].LWRITE_TOPO = False
     else:
         NamelistObject["NAM_IO_OFFLINE"].LWRITE_TOPO = True
->>>>>>> 47d34c36
 
     return NamelistObject
 
