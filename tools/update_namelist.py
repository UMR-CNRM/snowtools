# -*- coding: utf-8 -*-

# Author: M. Lafaysse 24/05/2017
# Recoding of functionalities of faitNAMetPGD in snowtools1 for projects snowtools2 and vortex


# General python modules
import numpy as np
import os
import six

# Snowtools modules
<<<<<<< HEAD
from snowtools.utils.prosimu import prosimu
from snowtools.utils.dates import checkdateafter
=======
from utils.prosimu import prosimu
from utils.dates import checkdateafter
>>>>>>> 3285d770
from snowtools.utils.FileException import FileNameException, VarDimensionException

from bronx.datagrip.namelist import NamelistParser


def update_surfex_namelist_file(datebegin, namelistfile="OPTIONS.nam", forcing="FORCING.nc", dateend=None, updateloc=True, nmembers = None):
    """This function updates a namelist file through the bronx module. Called by standalone S2M but not by vortex

    :param datebegin: Initial date of simulation
    :type datebegin: class:`bronx.stdtypes.date.Date`
    :param namelistfile: Address of namelist to modified. Defaults to "OPTIONS.nam"
    :type namelistfile: str, optional
    :param forcing: Address of associated forcing file. Defaults to "FORCING.nc"
    :type forcing: str, optional
    :param dateend: Last date of simulation (only necessary if different from the end of the FORCING file)
    :type dateend: class:`bronx.stdtypes.date.Date`, optional
    :param updateloc: Modify coordinates in the namelist from the forcing file. Defaults to True
    :type updateloc: bool, optional
    :param nmembers: number of members for mutiphysics simulations. Defaults to None
    :type nmembers: int, optional
    """
    if not os.path.isfile(namelistfile):
        raise FileNameException(os.getcwd() + "/OPTIONS.nam")
    n = NamelistParser()

    if nmembers is None:  # this doesn't work on beaufix.
        os.rename(namelistfile, "OPTIONS_base.nam")
        N = n.parse("OPTIONS_base.nam")
        update_surfex_namelist_object(N, datebegin=datebegin, forcing=forcing, dateend=dateend, updateloc=updateloc)
    else:
        N = n.parse(namelistfile)
        update_namelist_object_nmembers(N, nmembers)
    namSURFEX = open(namelistfile, 'w')
    namSURFEX.write(N.dumps())
    namSURFEX.close()


def update_surfex_namelist_object(NamelistObject, datebegin, forcing="FORCING.nc", dateend=None, updateloc=True, physicaloptions={}, snowparameters={}):
    """This function updates a class:`bronx.datagrip.namelist.NamelistSet` object. Called directly by vortex algos.

    :param NamelistObject: Namelist to modified.
    :type NamelistObject: class:`bronx.datagrip.namelist.NamelistSet`
    :param datebegin: Initial date of simulation
    :type datebegin: class:`bronx.stdtypes.date.Date`
    :param forcing: Address of associated forcing file. Defaults to "FORCING.nc"
    :type forcing: str, optional
    :param dateend: Last date of simulation (only necessary if different from the end of the FORCING file)
    :type dateend: class:`bronx.stdtypes.date.Date`, optional
    :param updateloc: Modify coordinates in the namelist from the forcing file. Defaults to True
    :type updateloc: bool, optional
    :param nmembers: number of members for SODA simulations. Defaults to None
    :type nmembers: int, optional
    :param physicaloptions: ESCROC physical options. Defaults to {}.
    :type physicaloptions: dict, optional
    :param snowparameters: ESCROC physical parameters. Defaults to {}.
    :type snowparameters: dict, optional
    """
    NamelistObject = update_mandatory_settings(NamelistObject)
    NamelistObject = update_dates(NamelistObject, datebegin)
    if updateloc:
        NamelistObject = update_loc(NamelistObject, forcing)

    NamelistObject = update_forcingdates(NamelistObject, datebegin, dateend, forcing=forcing)

    NamelistObject = update_physicaloptions(NamelistObject, **physicaloptions)
    NamelistObject = update_snowparameters(NamelistObject, **snowparameters)
    return NamelistObject


def check_or_create_block(NamelistObject, blockname):
    """Create a new namelist block only if it does not already exist.

    :param NamelistObject: Namelist to modified
    :type NamelistObject: class:`bronx.datagrip.namelist.NamelistSet`
    :param blockname: name of new block
    :type blockname: str
    """
    if blockname not in NamelistObject.keys():
        NamelistObject.newblock(blockname)


def update_mandatory_settings(NamelistObject):
    """Force some options whose values are mandatory to be compatible with snowtools_git

    :param NamelistObject: Namelist to modified
    :type NamelistObject: class:`bronx.datagrip.namelist.NamelistSet`
    """
    check_or_create_block(NamelistObject, "NAM_IO_OFFLINE")
    NamelistObject["NAM_IO_OFFLINE"].CSURF_FILETYPE = "NC "
    NamelistObject["NAM_IO_OFFLINE"].CFORCING_FILETYPE = "NETCDF"
    NamelistObject["NAM_IO_OFFLINE"].CTIMESERIES_FILETYPE = "NETCDF"
    NamelistObject["NAM_IO_OFFLINE"].LRESTART = True

    '''The following options are necessary to output homogeneous fluxes among the Crocus community'''
    '''(fluxes averaged over the output time step)'''
    NamelistObject["NAM_DIAG_SURFn"].LSURF_BUDGET = True
    NamelistObject["NAM_DIAG_SURFn"].LSURF_BUDGETC = True
    NamelistObject["NAM_DIAG_SURFn"].LRESET_BUDGETC = True
    NamelistObject["NAM_WRITE_DIAG_SURFn"].LRESETCUMUL = True

    return NamelistObject


def update_dates(NamelistObject, datebegin):
    """Modify SURFEX namelist for defining the beginning of the simulation.

    :param NamelistObject: Namelist to modified
    :type NamelistObject: class:`bronx.datagrip.namelist.NamelistSet`
    :param datebegin: Initial date of simulation
    :type datebegin: class:`bronx.stdtypes.date.Date`
    """
    check_or_create_block(NamelistObject, "NAM_PREP_SURF_ATM")
    NamelistObject["NAM_PREP_SURF_ATM"].NYEAR = datebegin.year
    NamelistObject["NAM_PREP_SURF_ATM"].NMONTH = datebegin.month
    NamelistObject["NAM_PREP_SURF_ATM"].NDAY = datebegin.day
    NamelistObject["NAM_PREP_SURF_ATM"].XTIME = datebegin.hour * 3600.

    return NamelistObject


def update_loc(NamelistObject, forcing):
    """Modify SURFEX namelist for defining the coordinates of the simulation points.

    :param NamelistObject: Namelist to modified
    :type NamelistObject: class:`bronx.datagrip.namelist.NamelistSet`
    :param forcing: Address of associated forcing file.
    :type forcing: str
    """
    if NamelistObject["NAM_PGD_GRID"].CGRID == "LONLATVAL":
        check_or_create_block(NamelistObject, "NAM_LONLATVAL")
        # Read coordinates in FORCING file
        forc = prosimu(forcing)
        latitudes1d = forc.read("LAT")
        longitudes1d = forc.read("LON")
        forc.close()

        if len(latitudes1d.shape) > 1:
            raise VarDimensionException("LAT", latitudes1d)

        if len(longitudes1d.shape) > 1:
            raise VarDimensionException("LON", longitudes1d)

        # Constant dlat/dlon
        dlat1d = np.zeros_like(latitudes1d) + 0.5
        dlon1d = np.zeros_like(longitudes1d) + 0.5

        NamelistObject["NAM_LONLATVAL"].XY = list(latitudes1d)
        NamelistObject["NAM_LONLATVAL"].XX = list(longitudes1d)
        NamelistObject["NAM_LONLATVAL"].XDY = list(dlat1d)
        NamelistObject["NAM_LONLATVAL"].XDX = list(dlon1d)
        NamelistObject["NAM_LONLATVAL"].NPOINTS = len(longitudes1d)

    NamelistObject["NAM_IO_OFFLINE"].LWRITE_COORD = False

    # another special patch/bugfix for distributed simulations (then CGRID==IGN)
    if NamelistObject["NAM_PGD_GRID"].CGRID == "IGN":
        NamelistObject["NAM_IO_OFFLINE"].LWRITE_TOPO = False
    else:
        NamelistObject["NAM_IO_OFFLINE"].LWRITE_TOPO = True

    return NamelistObject


def update_forcingdates(NamelistObject, datebegin, dateend, forcing="FORCING.nc"):
    """Modify SURFEX namelist limiting the dates to read in a FORCING file longer than the simulation.

    :param NamelistObject: Namelist to modified
    :type NamelistObject: class:`bronx.datagrip.namelist.NamelistSet`
    :param datebegin: Initial date of simulation
    :type datebegin: class:`bronx.stdtypes.date.Date`
    :param dateend: Last date of simulation
    :type dateend: class:`bronx.stdtypes.date.Date`
    :param forcing: Address of associated forcing file. Defaults to "FORCING.nc"
    :type forcing: str, optional
    """

    forc = prosimu(forcing)
    timeforc = forc.readtime()
    forc.close()

    dateforcbegin = timeforc[0]
    dateforcend = timeforc[-1]

    print ("DATES OF THE FORCING FILE:", dateforcbegin, dateforcend)
    print ("PRESCRIBED SIMULATION DATES:", datebegin, dateend)

    checkdateafter(datebegin, dateforcbegin)
    if dateend:
        checkdateafter(dateend, dateforcbegin)
    else:
        dateend = dateforcend

    if datebegin > dateforcbegin or dateend < dateforcend:
        NamelistObject["NAM_IO_OFFLINE"].LDELAYEDSTART_NC = True

#     if dateend < dateforcend:
    NamelistObject["NAM_IO_OFFLINE"].NDATESTOP = [dateend.year, dateend.month, dateend.day, dateend.hour * 3600]

    return NamelistObject


def update_physicaloptions(NamelistObject, **kwargs):
    """Modify physical options for ESCROC simulations

    :param NamelistObject: Namelist to modified
    :type NamelistObject: class:`bronx.datagrip.namelist.NamelistSet`
    :param \*\*kwargs: ESCROC physical options. Defaults to {}.
    :type \*\*kwargs: dict, optional
    """
    check_or_create_block(NamelistObject, "NAM_ISBA_SNOWn")
    for key, value in six.iteritems(kwargs):
        if key.upper() in ["CSNOWDRIFT", "LSNOWDRIFT_SUBLIM", "LSNOW_ABS_ZENITH", "CSNOWMETAMO", "CSNOWRAD", "CSNOWFALL", "CSNOWCOND", "CSNOWHOLD", "CSNOWCOMP", "CSNOWZREF", "LSNOWSYTRON"]:
            setattr(NamelistObject["NAM_ISBA_SNOWn"], key.upper(), value)

    return NamelistObject


def update_snowparameters(NamelistObject, **kwargs):
    """Modify physical parameters for ESCROC simulations

    :param NamelistObject: Namelist to modified
    :type NamelistObject: class:`bronx.datagrip.namelist.NamelistSet`
    :param \*\*kwargs: ESCROC physical parameters. Defaults to {}.
    :type \*\*kwargs: dict, optional
    """
    check_or_create_block(NamelistObject, "NAM_SURF_CSTS")
    check_or_create_block(NamelistObject, "NAM_SURF_SNOW_CSTS")
    check_or_create_block(NamelistObject, "NAM_ISBAn")
    for key, value in six.iteritems(kwargs):
        if key.upper() in ["XZ0SN", "XZ0HSN", "XTAU_LW"]:
            setattr(NamelistObject["NAM_SURF_CSTS"], key.upper(), value)
        elif key.upper() in ["XALBICE1", "XALBICE2", "XALBICE3", "XRHOTHRESHOLD_ICE", "XZ0ICEZ0SNOW", "XVAGING_GLACIER", "XVAGING_NOGLACIER", "XVVISC3", "X_RI_MAX"]:
            setattr(NamelistObject["NAM_SURF_SNOW_CSTS"], key.upper(), value)
        elif key.upper() in ["XCVHEATF"]:
            setattr(NamelistObject["NAM_ISBAn"], key.upper(), value)
        else:
            print("IGNORE FIELD " + key + " : not in namelist.")

    return NamelistObject


def update_namelist_object_nmembers(NamelistObject, nmembers):
    """Modify number of members for SODA simulations

    :param NamelistObject: Namelist to modified
    :type NamelistObject: class:`bronx.datagrip.namelist.NamelistSet`
    :param nmembers: number of members for SODA simulations.
    :type nmembers: int
    """
    if nmembers is not None:
        check_or_create_block(NamelistObject, "NAM_ENS")
        setattr(NamelistObject["NAM_ENS"], 'NENS', nmembers)
        print ("NENS set to {}".format(nmembers))

    return NamelistObject


def update_namelist_var(namelist_file, data_file):
    """ Modify snowmaking parameters.
    The function reads "water consumption data for snowmaking" from an external file (data_file)
    and updates a namelist (namelist_file) accordingly.
    This function was implemented by C. Carmagnola in December 2018 (PROSNOW project).
    Comment Matthieu : the copy at the end is awful and dangerous for use in vortex, can we remove ?


    :param namelist_file: namelist address
    :type namelist_file: str
    :param data_file: file containing water consumption data
    :type data_file: str
    """

    # 1) Read data from an external file

    if not os.path.isfile(data_file):
        raise FileNameException(data_file)

    mdat = open(data_file)
    var_tbc = []

    for line in mdat:
        maliste = line.split()
        var_tbc = var_tbc + [maliste[2]]

    for i in range(len(var_tbc)):
        var_tbc[i] = float(var_tbc[i])

#     print "Water consumption for snowmaking (kg/m2) - In external file:"
#     print var_tbc
#     print "--------------"

    # 2) Put data from an external file into the namelist

    if not os.path.isfile(namelist_file):
        raise FileNameException(namelist_file)

    n = NamelistParser()
    NamelistObject = n.parse(namelist_file)

    check_or_create_block(NamelistObject, "XPROD_SCHEME")
    NamelistObject["NAM_SURF_SNOW_CSTS"].XPROD_SCHEME = var_tbc

#     print "Water consumption for snowmaking (kg/m2) - In namelist:"
#     print NamelistObject["NAM_SURF_SNOW_CSTS"].XPROD_SCHEME

    namSURFEX = open(namelist_file, 'w')
    namSURFEX.write(NamelistObject.dumps())
    namSURFEX.close()

    os.system('cp ' + namelist_file + ' OPTIONS.nam')

<|MERGE_RESOLUTION|>--- conflicted
+++ resolved
@@ -10,19 +10,14 @@
 import six
 
 # Snowtools modules
-<<<<<<< HEAD
 from snowtools.utils.prosimu import prosimu
 from snowtools.utils.dates import checkdateafter
-=======
-from utils.prosimu import prosimu
-from utils.dates import checkdateafter
->>>>>>> 3285d770
 from snowtools.utils.FileException import FileNameException, VarDimensionException
 
 from bronx.datagrip.namelist import NamelistParser
 
 
-def update_surfex_namelist_file(datebegin, namelistfile="OPTIONS.nam", forcing="FORCING.nc", dateend=None, updateloc=True, nmembers = None):
+def update_surfex_namelist_file(datebegin, namelistfile="OPTIONS.nam", forcing="FORCING.nc", dateend=None, updateloc=True, nmembers=None):
     """This function updates a namelist file through the bronx module. Called by standalone S2M but not by vortex
 
     :param datebegin: Initial date of simulation
