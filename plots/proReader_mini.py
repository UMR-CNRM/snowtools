--- conflicted
+++ resolved
@@ -4,16 +4,12 @@
 Created on 6 apr. 2017
 
 @author viallon
-<<<<<<< HEAD
-'''
+"""
 import os
 import logging
-=======
-"""
->>>>>>> 3285d770
+import datetime as dt
 
 import numpy as np
-import datetime as dt
 import matplotlib.pyplot as plt
 import matplotlib.ticker as ticker
 from matplotlib import collections
