--- conflicted
+++ resolved
@@ -7,24 +7,13 @@
 @author: lafaysse
 '''
 
-<<<<<<< HEAD
-=======
-from plots.temporal.chrono import prettyensemble
-from plots.pearps2m.postprocess import EnsembleDiags
->>>>>>> 3285d770
 import datetime
 
 import numpy as np
-<<<<<<< HEAD
 
 from snowtools.plots.temporal.chrono import prettyensemble
-from snowtools.scripts.extract.vortex.get_escroc import S2MExtractor, config
 from snowtools.plots.pearps2m.postprocess import EnsembleDiags
 from snowtools.utils.prosimu import prosimu
-from snowtools.scripts.ESMSnowMIP.ESM_snowmip import bdate, edate
-=======
-from utils.prosimu import prosimu
->>>>>>> 3285d770
 
 
 class EnsembleEscrocDiags(EnsembleDiags):
@@ -35,9 +24,9 @@
         self.list_var_spag = 'DSN_T_ISBA', 'WSN_T_ISBA'
 
         self.attributes = dict(
-            DSN_T_ISBA  = dict(convert_unit= 100., label=u'Snow depth (cm)'),
-            gap  = dict(convert_unit= 100., label=u'Snow depth (cm)'),
-            WSN_T_ISBA  = dict(label=u'Snow water equivalent (kg/m2)'),
+            DSN_T_ISBA=dict(convert_unit=100., label=u'Snow depth (cm)'),
+            gap=dict(convert_unit=100., label=u'Snow depth (cm)'),
+            WSN_T_ISBA=dict(label=u'Snow water equivalent (kg/m2)'),
         )
 
         self.list_q = [10, 50, 90]
@@ -77,7 +66,7 @@
 
         obsfile = dirsnouf + "/2016-2017/Obs_HTN_1h.csv"
         str2date = lambda x: datetime.datetime.strptime(x.decode("utf-8"), '%Y-%m-%d %H:%M:%S')
-        timeObs2016 = np.genfromtxt(obsfile, delimiter="\t", skip_header=1,usecols=(0), converters = {0: str2date})      
+        timeObs2016 = np.genfromtxt(obsfile, delimiter="\t", skip_header=1,usecols=(0), converters = {0: str2date})
 
         varObs2016 = 2.07 - np.genfromtxt(obsfile, delimiter="\t", skip_header=1,usecols=(1), converters = {0: str2date})
         varObs2016 = np.where(varObs2016 < 0, 0 , varObs2016) * 100.
@@ -151,19 +140,17 @@
                     qmed2 = secondensemble.quantiles[var][1][:, point]
                     qmax2 = secondensemble.quantiles[var][2][:, point]
 
-
                 settings["colorquantiles"] = "blue"
-                settings["linewidth"] = 1 
-                settings["alpha"] = 0.3 
+                settings["linewidth"] = 1
+                settings["alpha"] = 0.3
                 settings["commonlabel"] = "Opened area"
 
                 s.draw(secondensemble.time, qmin2, qmed2, qmax2, **settings)
 
                 settings["colorquantiles"] = "green"
                 settings["commonlabel"] = "Forest"
-                settings["alpha"] = 0.6 
-                settings["linewidth"] = 2 
-
+                settings["alpha"] = 0.6
+                settings["linewidth"] = 2
 
                 s.draw(self.time, qmin, qmed, qmax, **settings)
 
@@ -174,23 +161,22 @@
 #                 import sys
 #                 sys.exit(1)
 
-
                 if obsfile:
                     if 'snouf' in obsfile:
                         if var == 'DSN_T_ISBA':
                             timeObs, varObs = self.getsnouf(obsfile, var)
                             timeGAP, varGAP = self.getsnoufprairie(obsfile, 'gap')
                             s.add_line(timeGAP, varGAP, label="Observations in meadow", linewidth=2)
-                            s.add_line(timeObs, varObs, label="Observations below canopy", linewidth=2, color= 'black')                            
+                            s.add_line(timeObs, varObs, label="Observations below canopy", linewidth=2, color='black')
                     else:
                         timeObs, varObs = self.getobs(obsfile, var)
 
                         if var == 'WSN_T_ISBA':
                             s.add_points(timeObs, varObs, label="Observations")
                         elif var == 'DSN_T_ISBA':
-                            timeObs, varGAP = self.getobs(obsfile, 'gap') 
+                            timeObs, varGAP = self.getobs(obsfile, 'gap')
                             s.add_line(timeObs, varGAP, label="Observations in canopy gap", linewidth=2)
-                            s.add_line(timeObs, varObs, label="Observations below canopy", linewidth=2, color= 'black')
+                            s.add_line(timeObs, varObs, label="Observations below canopy", linewidth=2, color='black')
 
 #                 s.plot.set_xlim([datetime.datetime(2009, 10, 1), datetime.datetime(2010, 6, 1)])
 
@@ -198,15 +184,15 @@
 
                 plotname = diroutput + "/" + var + "_" + filename + "." + self.formatplot
                 s.save(plotname, formatout=self.formatplot)
-                print (plotname + " is available.")
+                print(plotname + " is available.")
 
             s.close()
 
 
 if __name__ == "__main__":
 
-    from scripts.extract.vortex.get_escroc import S2MExtractor, config
-    from scripts.ESMSnowMIP.ESM_snowmip import bdate, edate
+    from snowtools.scripts.extract.vortex.get_escroc import S2MExtractor, config
+    from snowtools.scripts.ESMSnowMIP.ESM_snowmip import bdate, edate
 
     c = config()
     S2ME = S2MExtractor(c)
@@ -224,8 +210,6 @@
             obsfile = '/cnrm/cen/users/NO_SAVE/lafaysse/ESM-SnowMIP/evaldata/snouf'
         else:
             obsfile = '/cnrm/cen/users/NO_SAVE/lafaysse/ESM-SnowMIP/evaldata/obs_insitu_' + domain + "_" + bdate[domain][0:4] + "_" + edate[domain][0:4] + ".nc"
-        
-
 
         E = dict()
 
@@ -241,10 +225,9 @@
 
             print(E[ensemble].ensemble.keys())
 
-
             E[ensemble].alldiags()
 
-            print ('Diagnostics have been computed for the following variables :')
+            print('Diagnostics have been computed for the following variables :')
 #             print (E.ensemble.keys())
 
         if domain == 'cdp':
