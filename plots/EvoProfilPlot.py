# -*- coding: utf-8 -*-

'''
Created on 6 avr. 2017

@author: hagenmullerp
Modified 7. apr. 2017 viallon
'''

import numpy as np
import matplotlib.pyplot as plt
import matplotlib.cm as cm
from matplotlib import collections
import matplotlib.colors as colors
<<<<<<< HEAD
import Dictionnaries
=======
from plots import Dictionnaries
>>>>>>> 624dcf23
import logging
logger = logging.getLogger()


def plot_profil(ax, dz, value, colormap='jet', myrange=None, vmin=None, vmax=None, legend=None, cbar_show=True):
    """
    Trace le profil de value en fonction du temps avec les epaisseurs reelles de couches
    """
    
    class MidpointNormalize(colors.Normalize):
        def __init__(self, vmin=None, vmax=None, vcenter=None, clip=False):
            self.vcenter = vcenter
            colors.Normalize.__init__(self, vmin, vmax, clip)

        def __call__(self, value, clip=None):
            x, y = [self.vmin, self.vcenter, self.vmax], [0, 0.5, 1]
            return np.ma.masked_array(np.interp(value, x, y))

    if myrange:
        value = np.clip(value, myrange[0], myrange[1])

    top_y = np.cumsum(dz[:, ::-1], axis=1)[:, ::-1].ravel()
    bottom_y = top_y - dz.ravel()

    left_x = np.ones(shape=dz.shape, dtype = 'int')
    left_x = np.cumsum(left_x, axis=0).ravel()
    right_x = left_x - 1

    vertices = np.zeros(shape=(right_x.shape[0], 4, 2))
    vertices[:, 0, 0] = right_x
    vertices[:, 0, 1] = bottom_y
    vertices[:, 1, 0] = right_x
    vertices[:, 1, 1] = top_y
    vertices[:, 2, 0] = left_x
    vertices[:, 2, 1] = top_y
    vertices[:, 3, 0] = left_x
    vertices[:, 3, 1] = bottom_y

    vertices = vertices[(dz > 0).ravel()]

    maxval = np.nanmax(value)
    minval = np.nanmin(value)
    if np.ma.is_masked(maxval):
        maxval=1
    if np.ma.is_masked(minval):
        minval=0.1

    extend='neither'
    if colormap == 'grains':
        cmap = Dictionnaries.grain_colormap
        bounds = np.linspace(-0.5, 14.5, 16)
        norm = colors.BoundaryNorm(bounds, cmap.N)
        vmin = -0.5
        vmax = 14.5
    elif colormap == 'echelle_log':
        cmap = cm.gray_r
        Vmin = max(minval,0.0000000001)
        Vmax = min(max(0.000000001, maxval),1)
        norm = colors.LogNorm(vmin=Vmin, vmax=Vmax)    
        cmap.set_under('#fff2fd')
        extend='min'
    elif colormap == 'echelle_log_sahara':
        cmap = cm.gist_heat_r
        Vmin = max(minval,0.0000000001)
        Vmax = min(max(0.000000001, maxval),1)
        value = value.clip(Vmin/2,Vmax)
        norm = colors.LogNorm(vmin=Vmin, vmax=Vmax)
        cmap.set_under('#fff2fd')
        extend='min'
    elif colormap == 'ratio_cisaillement':
        cmap = cm.get_cmap('viridis')
        Vmin = 0
        Vmax = 20
        norm = colors.Normalize(vmin=0, vmax=Vmax, clip=True)
        # Generating a colormap from given cmap with:
        # 0 -> 1 pink
        # 1 -> 2 red
        # 2 -> 3 orange
        # 3 -> 4 yellow
        # 4 -> 20 given cmap
        customcmap = {
                'red':[(0,1,1), (0.05, 1, 1), (0.1, 1, 1), (0.15, 1, 1)],
                'green':[(0,0,0), (0.05, 0, 0), (0.1, 0.55, 0.65), (0.15, 1, 1)],
                'blue':[(0,1,1), (0.05, 0.4, 0), (0.1, 0, 0), (0.15, 0, 0)]
                }
        cmapl = len(cmap.colors)
        start = 0.16
        for i in range(cmapl):
            if i==cmapl-1:
                x=1
            else:
                x = start + i*(1-start)/cmapl
            iuse = cmapl - i -1
            customcmap['red'].append((x, cmap.colors[iuse][0], cmap.colors[iuse][0]))
            customcmap['green'].append((x, cmap.colors[iuse][1], cmap.colors[iuse][1]))
            customcmap['blue'].append((x, cmap.colors[iuse][2], cmap.colors[iuse][2]))
        cmap = colors.LinearSegmentedColormap('ratio_cisaillment', customcmap)
    elif colormap == 'tempK':
        Vmax = 273.15
        Vmin=Vmax-40 if vmax is None else vmin
        norm = colors.Normalize(vmin=Vmin, vmax=Vmax)
        value[value<Vmin] = Vmin
        cmap = cm.get_cmap('RdBu_r')
        cmap.set_over((0.32,0.0,0.097))
        extend='max'
    elif colormap == 'lwc':
        cmap = cm.get_cmap('viridis')
        Vmin = 0
        Vmax= 35 if vmax is None else vmax
        norm = colors.Normalize(vmin=Vmin, vmax=Vmax)
        value[value>Vmax] = Vmax
        value[value==0] = -1
        cmap.set_under('#fff2fd')
        extend='min'
    else:
        norm = None
        cmap = cm.get_cmap(colormap)

    rect = collections.PolyCollection(vertices, array=value[(dz > 0)].ravel(),
                                      cmap=cmap, norm=norm, edgecolors='none')
    rect.set_clim(vmin, vmax)
    ax.add_collection(rect)
    ax.autoscale_view()
    
    if cbar_show:
        cbar = plt.colorbar(rect, ax=ax, extend=extend)

        if colormap == 'grains':
            labels = Dictionnaries.MEPRA_labels
            cbar.set_ticks(np.arange(np.shape(labels)[0]))
            cbar.ax.set_yticklabels(labels)
        if(legend):
            cbar.set_label(legend)


def plot_grains1D(ax, dz, value, legend=None, cbar_show=True):
    """
    Trace le profil de type de grains selon la hauteur
    """

    bottom_y = np.cumsum(dz).ravel()
    top_y = bottom_y - dz.ravel()

    left_x = np.ones(shape=dz.shape, dtype='int')
    right_x = np.zeros(shape=dz.shape, dtype='int')

    vertices = np.zeros(shape=(bottom_y.shape[0], 4, 2))
    vertices[:, 0, 0] = right_x
    vertices[:, 0, 1] = bottom_y
    vertices[:, 1, 0] = right_x
    vertices[:, 1, 1] = top_y
    vertices[:, 2, 0] = left_x
    vertices[:, 2, 1] = top_y
    vertices[:, 3, 0] = left_x
    vertices[:, 3, 1] = bottom_y

    vertices = vertices[(dz > 0).ravel()]

    cmap = Dictionnaries.grain_colormap
    bounds = np.linspace(-0.5, 14.5, 16)
    norm = colors.BoundaryNorm(bounds, cmap.N)
    vmin = -0.5
    vmax = 14.5

    rect = collections.PolyCollection(vertices, array=value[(dz > 0)].ravel(),
                                      cmap=cmap, norm=norm, edgecolors='none')
    rect.set_clim(vmin, vmax)
    ax.add_collection(rect)
    ax.autoscale_view()

    if(cbar_show):
        cbar = plt.colorbar(rect, ax=ax)
        labels = Dictionnaries.MEPRA_labels
        cbar.set_ticks(np.arange(np.shape(labels)[0]))
        cbar.ax.set_yticklabels(labels)
    if(legend):
        ax.set_xlabel(legend)<|MERGE_RESOLUTION|>--- conflicted
+++ resolved
@@ -12,11 +12,7 @@
 import matplotlib.cm as cm
 from matplotlib import collections
 import matplotlib.colors as colors
-<<<<<<< HEAD
-import Dictionnaries
-=======
 from plots import Dictionnaries
->>>>>>> 624dcf23
 import logging
 logger = logging.getLogger()
 
