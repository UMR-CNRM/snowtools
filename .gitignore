*.pyc
.project
.pydevproject
.settings
*~
<<<<<<< HEAD
snowtools
=======
tests/output*
>>>>>>> fb16bf3a
<|MERGE_RESOLUTION|>--- conflicted
+++ resolved
@@ -3,8 +3,5 @@
 .pydevproject
 .settings
 *~
-<<<<<<< HEAD
-snowtools
-=======
 tests/output*
->>>>>>> fb16bf3a
+snowtools