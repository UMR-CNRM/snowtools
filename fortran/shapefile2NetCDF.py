#!/usr/bin/env python3
# -*- coding: utf-8 -*-

import os
import argparse
import sys
import re

from netCDF4 import Dataset
import numpy as np
import gdal
from shapely.geometry import shape
from shapely.ops import transform
from functools import partial
import pyproj
import logging  # Import pour les log

<<<<<<< HEAD
from snowtools.utils.infomassifs import infomassifs
from snowtools.utils.FileException import FileNameException, FileOpenException
=======
from utils.infomassifs import infomassifs

# Import pour les log
import logging
>>>>>>> 3285d770

# Bibliothèque ad hoc de Matthieu L pour ouvrir les shapefiles
import shapefile

# Imports pour "Skyline"
import time
import math
import matplotlib
matplotlib.use('Agg')  # has to be before matplotlib.pyplot, because otherwise the backend is already chosen.
# Even if that obviously is in conflict with PEP8.
import matplotlib.pyplot as plt



################################################################
# On part d'un shapefile en Lambert 93
# De ce shapefile, le programme fournit un NetCDF pour les besoins du lancement de Surfex (ou de réanalyse) dessus
# Il fournit aussi les skyline qui sont ajoutées dans MEDATADA.xml
# Il est possible de garder certain tracés des skylines.

# NB: PROJECT NUMBER, C'EST QUOI ?
# Comme nous allons ajouter des points dans le fichier METADATA.xml, il s'agit de savoir si ces points existent déjà.
# A priori à la conception de l'algo, on se dit que:
# - il y aura moins de 10 000 points par projet
# - il y aura moins d'une centaine de projets
# (et sinon, on réfléchira à quelque chose de mieux)
# Le but est d'éviter d'avoir en double un code station (sur 8 chiffres comme les codes OMM)
# Bref:
# - les nombres entre 10000001 et 10009999 sont pour le projet 0
# - les nombres entre 10010001 et 10019999 sont pour le projet 1
# - etc
#############
# TRACABILITE DES NUMEROS DE PROJET
#############
#
# Au 27 octobre 2021:
# ORCHAMP = projet 0 = geometrie orchamp dans vortex/conf/geometries.ini
# projet 1 utilisé sans référence ? 
# TOP_CBNA = projet 2 = geometrie orchamp dans vortex/conf/geometries.ini
#
#############
# METTRE A JOUR CI DESSUS A CHAQUE NOUVEAU PROJET
#############
#
#############
# Exemple Lancement:
#############
# python3 shapefile2NetCDF.py path_shapefile station_name_in_shapefile station_id_in_shapefile project_number [--name_alt alti_name_in_shapefile] [-o path_name_of_NetCDF_output] [--MNT_alt path_of_MNT_altitude] [--confirm_overwrite] [--list_skyline all or 1 5 6 if you want skyline for your id_station number 1, 5 and 6]
#
# python3 shapefile2NetCDF.py /home/fructusm/Téléchargements/Plots2020/plots codeplot idplot 0 --name_alt alti
# python3 shapefile2NetCDF.py /home/fructusm/Téléchargements/Plots2020/plots codeplot idplot 0 --name_alt alti --confirm_overwrite si on a déjà travaillé sur ce projet
# python3 shapefile2NetCDF.py /home/fructusm/Téléchargements/Plots2020/plots codeplot idplot 0 --name_alt alti --list_skyline 1 34 47 (pour avoir dans le dossier output les tour d'horizon des stations numéros 1, 34 et 47
# python3 shapefile2NetCDF.py /home/fructusm/Téléchargements/Plots2021/PlotsMaJ2021 codeplot idplot 0 --confirm_overwrite
#
# TOP_CBNA:
# python3 shapefile2NetCDF.py /home/fructusm/Bureau/Shapefile_simu/cn_maille_points/cn_maille_points cd50m ORIG_FID 1
##############
# Utilisation du fichier NetCDF pour reanalyse ou simulation en local
##############
# s2m -f path_FORCING -b begin_date -e end_date -r path_netcdf.nc -o output_name -g --extractforcing
# give interpol_FORCING
# s2m -f path_interpol_FORCING -b begin_date -e end_date -o output_name_pour_PRO -g --addmask
# give the PRO file for the shapefile points. 
#
# Exemple:
# s2m -f /rd/cenfic2/era40/vortex/s2m/alp_flat/reanalysis/meteo/FORCING_2017080106_2018080106.nc -b 20170801 -e 20180801 -r /home/fructusm/git/snowtools_git/fortran/NetCDF_from_shapefile.nc -o output_test_s2m -g --extractforcing
# s2m -f /home/fructusm/OUTPUT_et_PRO/output_test_s2m/meteo/FORCING_2017080106_2018080106.nc -b 20170801 -e 20180801 -o output_test_s2m_Safran -g --addmask
# (NB: export NINTERPOL=1 if MPI problem for the extractforcing)
#
####################
# Utilisation du fichier NetCDF sur belenos:
####################
#
# s2m -b 19580801 -e 20200801 -m s2m -f reanalysis2020.2@lafaysse -r alp_flat:orchamp:/home/cnrm_other/cen/mrns/fructusm/NetCDF_from_shapefile.nc -o TEST1 -n OPTIONS_V8.1_NEW_OUTPUTS_NC_reanalysis.nam -g --addmask -a 400
#
# !!!!
# PENSER AU SPINUP
# PENSER QU'IL FAUT BIEN ENVOYER SUR BELENOS LE METADATA.xml POUR PRENDRE EN COMPTE LES MASQUES
# PENSER QU'IL FAUT CHANGER LA NAMELIST: dans le CSELECT, IL NE FAUT PAS station ET massif_num EN MEME TEMPS
# PENSER DANS LA NAMELIST A ENLEVER LES DIAG AVALANCHES DANS LE CSELECT (massif_num nécessaire dans ce cas)
# Pour info, dans /SURFEX/src/OFFLINE il faut faire attention à init_output_oln.F90 (ligne 130) et ol_write_coord.F90 
# !!!!
#
# Options: 
# -m pour le modèle
# -f pour les fichiers de forcing -> on va les chercher chez Matthieu pour reanalyse. On devrait bientôt pouvoir faire -f reanalysis
# -r pour la région: penser à rajouter la géométrie dans vortex/conf/geometries.ini
# -n prendre les mêmes options que pour la réanalyse
# -g car on n'a pas de prep au début -> il faut faire un spinup
# --addmask pour tenir compte des masques calculés lors de la génération du fichier NetCDF
# -a 400 pour limiter le Snow Water Equivalent à 400kg/m3 au 1er août
#
# question pour simulation: où trouver les forcing de SMHI_RCA4_MOHC_HadGEM2_ES_RCP85 (par exemple) ?
# reponse: chez Raphaelle Samacoits d'où une commande avec quelque chose comme: 
# -m adamont -f RCM_GCM_EXP@samacoitsr -r alp_flat:geometryout:fichier.nc
# s2m -b 20100801 -e 20990801 -m adamont -f CLMcom_CCLM4_8_17_CNRM_CERFACS_CNRM_CM5_RCP45@samacoitsr -r alp_flat:orchamp:/home/cnrm_other/cen/mrns/fructusm/NetCDF_from_shapefile.nc -o TEST_Raphaelle -n OPTIONS_V8.1_NEW_OUTPUTS_NC_reanalysis.nam -x 20200801 --addmask -a 400
#
#
# Pour transférer les fichiers de Belenos à sxcen:
# utiliser get_reanalysis qui est dans snowtools_git/scripts/extract/vortex
# Sur SXCEN: python3 get_reanalysis.py --geometry=orchamp --snow --xpid=SPINUP@fructusm
# Sur SXCEN: python3 get_reanalysis.py --geometry=orchamp --snow --xpid=TEST_Raphaelle@fructusm --byear=2010 --eyear=2099
################################################################


################################################################
# VALEURS PAR DEFAUT CHANGEABLE PAR OPTION:
# MNT (30m) et Nom NetCDF de sortie
################################################################
NetCDF_out = 'NetCDF_from_shapefile.nc'

# PATH_MNT
path_MNT_alti_defaut = '/rd/cenfic2/sentinel/mnt_ange/ange-factory/prod1/france_30m/DEM_FRANCE_L93_30m_bilinear.tif'
path_MNT_slope_defaut = '/rd/cenfic2/sentinel/mnt_ange/ange-factory/prod1/france_30m/SLP_FRANCE_L93_30m_bilinear.tif'
path_MNT_aspect_defaut = '/rd/cenfic2/sentinel/mnt_ange/ange-factory/prod1/france_30m/ASP_FRANCE_L93_30m_bilinear.tif'

# Pour test en local:
#path_MNT_alti_defaut = '/home/fructusm/MNT_FRANCEandBORDER_30m_fusion:IGN5m+COPERNICUS30m_EPSG:2154_INT:AVERAGE_2021-03.tif'
#path_MNT_slope_defaut = '/home/fructusm/MNT_slope.tif'
#path_MNT_aspect_defaut = '/home/fructusm/MNT_aspect.tif'

################################################################
# Infos shapefile massif, a priori pérenne 
################################################################
path_shapefile_massif = os.environ['SNOWTOOLS_CEN'] + '/DATA/massifs_Lbrt93_2019'
Indice_record_massif = 0

################################################################
#            FIN DUR DANS LE CODE
################################################################


################################################################
# Mise en place des log
################################################################
logger = logging.getLogger()
logger.setLevel(logging.WARNING)
console_handler = logging.StreamHandler()
console_handler.setFormatter(logging.Formatter('%(levelname)s :: %(message)s'))
console_handler.setLevel(logging.DEBUG)
logger.addHandler(console_handler)


################################################################
# Creation des listes de données
################################################################
def make_dict_list(path_shapefile, Id_station, Nom_station, Nom_alt, Nom_asp, Nom_slop, path_MNT_alt, path_MNT_asp, path_MNT_slop, add_for_METADATA):
    """
    Crée un dictionnaire de listes à partir des données du shapefile et des données des MNT

    :param path_shapefile: Chemin du shapefile dont on souhaite extraire les points.
    :type path_shapefile: str
    :param Id_station: Numéro de l'attribut du shapefile correspondant à un identifiant unique pour chaque point
    :type Id_station: str
    :param Nom_alt: si présent dans le shapefile, nom de l'attribut d'altitude. Si absent, ce champ est à None
    :type Nom_alt: str
    :param Nom_asp: si présent dans le shapefile, nom de l'attribut d'orientation. Si absent, ce champ est à None
    :type Nom_asp: str
    :param Nom_slop: si présent dans le shapefile, nom de l'attribut de pente. Si absent, ce champ est à None
    :type Nom_slop: str
    :param path_MNT_alt: Chemin du MNT contenant les valeurs d'altitude
    :type path_MNT_alt: str
    :param path_MNT_asp: Chemin du MNT contenant les valeurs d'aspect
    :type path_MNT_asp: str
    :param path_MNT_slop: Chemin du MNT contenant les valeurs de pente
    :type path_MNT_slop: str

    :returns: dictionnaire de listes:{ 'lat': liste_latitude, 'lon':liste_longitude, 
                                       'alt': liste_altitude, 'asp': liste_aspect, 
                                       'm': liste_massif, 'slop': liste_slope,
                                       'id': liste_id_station, 'nom': liste_nom_station } 
    """
    # Ouverture du shapefile d'intérêt. Conversion éventuelle
    r = shapefile.Reader(path_shapefile)
    shapes = r.shapes()
    geomet = r.shapeRecords()

    # Permet de convertir du Lambert93 (EPSG 2154) en WGS84 (EPSG 4326)
    # Lambert93: coordonnées en mètre sur la France métropolitaine élargie (avec Corse)
    # WSG84: coordonnées en (lon, lat) type GPS pour le monde entier
    project_from_L93_to_WGS84 = partial(pyproj.transform, pyproj.Proj(init='epsg:2154'), pyproj.Proj(init='epsg:4326'))
    list_shape_WGS84 = [transform(project_from_L93_to_WGS84, shape(shapes[i])) for i in range(len(shapes))]

    # Un petit print pour voir les attributs du shapefile: noms, coordonnées, altitude, ... 
    # Just_to_see = geomet[0].record
    # print(Just_to_see)

    # Recherche des indices de champs pour le shapefile
    for i in range(len(r.fields)):
        if Nom_alt is not None and r.fields[i][0] == Nom_alt:
            Indice_record_altitude = i - 1
        if Nom_asp is not None and r.fields[i][0] == Nom_asp:
            Indice_record_aspect = i - 1
        if Nom_slop is not None and r.fields[i][0] == Nom_slop:
            Indice_record_slope = i - 1
        if r.fields[i][0] == Id_station:
            Indice_record_id_station = i - 1
        if r.fields[i][0] == Nom_station:
            Indice_record_nom_station = i - 1

    ################################################################
    # Ouverture du shapefile massif. Conversion éventuelle
    '''
    # Version snwotools_git/DATA actuelle
    massif = shapefile.Reader(path_shapefile_massif)
    shape_massif = massif.shapes()
    geomet_massif = massif.shapeRecords()

    # Permet de convertir du Lambert_II (EPSG 27572) en WGS84 (EPSG 4326)
    # Lambert_II: coordonnées en mètre sur la France métropolitaine (sans la Corse ? voir https://epsg.io/27572 ) 
    # WSG84: coordonnées en (lon, lat) type GPS pour le monde entier
    project_from_LII_to_WGS84 = partial(pyproj.transform, pyproj.Proj(init='epsg:27572'),pyproj.Proj(init='epsg:4326'))
    list_shape_massif_WGS84 = [transform(project_from_LII_to_WGS84,shape(shape_massif[i])) for i in range(len(shape_massif))]'''

    # Version snwotools_git/DATA future
    # NB: Bien vérifier sur le shapefile massif que le numéro de massif est record[0].
    # Pour les shapefile massif en LambertII, c'est record[1] qu'il faut prendre -> à changer dans DUR DANS LE CODE
    massif = shapefile.Reader(path_shapefile_massif)
    shape_massif = massif.shapes()
    geomet_massif = massif.shapeRecords()

    # Permet de convertir du Lambert93 (EPSG 2154) en WGS84 (EPSG 4326)
    # Lambert93: coordonnées en mètre sur la France métropolitaine élargie (avec Corse)
    # WSG84: coordonnées en (lon, lat) type GPS pour le monde entier
    project_from_L93_to_WGS84 = partial(pyproj.transform, pyproj.Proj(init='epsg:2154'), pyproj.Proj(init='epsg:4326'))
    list_shape_massif_WGS84 = [transform(project_from_L93_to_WGS84, shape(shape_massif[i])) for i in range(len(shape_massif))]

    # Fonction d'Ambroise Guiot pour lire les valeurs d'un geotif en des points.
    def raster_to_points(raster_src, shape, nodata=np.nan):
        """
        Associe pour chaque point de la GeometryCollection shape en entrée l'interpolation bilinéaire des valeurs
        des 4 pixels les plus proches issus du raster_src.
    
        Attention : - le fichier géotif et le shape doivent être dans la même projection
                    - la projection ne doit pas utiliser de rotation (Lambert 93 OK, WSG84 pas clair du tout)

        :param raster_src: Chemin du fichier géotif dont on souhaite extraire les valeurs.
        :type raster_src: str
        :param shape: Liste contenant la liste des points. Format en shapely.geometry.collection.GeometryCollection
        (obtenu avec shape( shapefile.Reader('...').shapes() )
        :param nodata: Valeurs attribuée aux points n'ayant pas de pixel à proximité. The default is np.nan.
        :type nodata: float

        :returns: Liste dans le même ordre que la GeometryCollection fournie en entrée.
        Elle contient pour chaque point la valeur issue du fichier geotif.
        """
        raster = gdal.Open(raster_src)  # ouverture de l'image tif
        gt = raster.GetGeoTransform()
        # wkt = raster.GetProjection()
        band = raster.GetRasterBand(1)
        nodata_raster = band.GetNoDataValue()
        points_values = []

        for i in range(len(shape)):
            # Convert from map to pixel coordinates.
            # Only works for geotransforms with no rotation.
            current_x = (shape[i].x - gt[0]) / gt[1]
            current_y = (shape[i].y - gt[3]) / gt[5]
            px = int(current_x)  # x pixel
            py = int(current_y)  # y pixel

            val = band.ReadAsArray(px, py, 2, 2)
            test_ok = (val[0][0] != nodata_raster and val[0][1] != nodata_raster and val[1][0] != nodata_raster and val[1][1] != nodata_raster)

            if val is not None and test_ok:
                value = ((1 - current_x % 1) * (1 - current_y % 1) * val[0][0]
                         + (current_x % 1) * (1 - current_y % 1) * val[0][1]
                         + (1 - current_x % 1) * (current_y % 1) * val[1][0]
                         + (current_x % 1) * (current_y % 1) * val[1][1])
                points_values.append(value)
            else :
                points_values.append(nodata)
        return points_values

    ################################################################
    # Création des listes d'intérêts venant des geotif
    liste_altitude_MNT = raster_to_points(path_MNT_alt, shape(shapes))
    liste_aspect_MNT = raster_to_points(path_MNT_asp, shape(shapes))
    liste_slope_MNT = raster_to_points(path_MNT_slop, shape(shapes))

    liste_altitude_MNT_arrondie = [int(round(liste_altitude_MNT[i])) for i in range(len(liste_altitude_MNT))]
    liste_aspect_MNT_arrondie = [int(round(liste_aspect_MNT[i]))%360 for i in range(len(liste_aspect_MNT))]
    liste_slope_MNT_arrondie = [int(round(liste_slope_MNT[i])) for i in range(len(liste_slope_MNT))]

    ################################################################
    # Création liste massif
    liste_massif = [geomet_massif[j].record[Indice_record_massif] for i in range(len(shapes)) for j in range(len(shape_massif)) if list_shape_massif_WGS84[j].contains(list_shape_WGS84[i]) ]
    ''' MODE NON PYTHONIQUE POUR COMPRENDRE SI BESOIN: 
    liste_massif = []
    for i in range(len(shapes)):
        for j in range(len(shape_massif)):
            if list_shape_massif_WGS84[j].contains(list_shape_WGS84[i]):
                liste_massif.append(geomet_massif[j].record[0])
    FIN MODE NON PYTHONIQUE '''

    ################################################################
    # Création liste longitudes:
    liste_longitude = [round(list_shape_WGS84[i].x, 6) for i in range(len(list_shape_WGS84))]
    # Création liste latitudes:
    liste_latitude = [round(list_shape_WGS84[i].y, 6) for i in range(len(list_shape_WGS84))]
    # Création liste "id station" faite avec le field number de référence dans le shapefile
    # 8 chiffres significatifs pour être compatible avec les codes de infomassifs
    liste_id_station = ['%08d' % int(geomet[i].record[Indice_record_id_station] + add_for_METADATA) for i in range(len(shapes))]
    # Création liste "name station" faite avec le field name de référence dans le shapefile
    liste_nom_station = [geomet[i].record[Indice_record_nom_station] for i in range(len(shapes))]

    ################################################################
    # Création des listes via shapefile ou MNT + Vérification-Comparaison éventuelle avec MNT
    if Nom_alt is not None:
        liste_altitude = [geomet[i].record[Indice_record_altitude] for i in range(len(shapes))]
        print('########### Vérification MNT vs shapefile ##############')
        print('ALTITUDE:')
        print('écart max: ' + str(max([abs(liste_altitude_MNT[i] - liste_altitude[i]) for i in range(len(shapes))])))
        print('écart moyen: ' + str(np.mean([abs(liste_altitude_MNT[i] - liste_altitude[i]) for i in range(len(shapes))])))
    else:
        liste_altitude = liste_altitude_MNT_arrondie
    if Nom_asp is not None:
        liste_aspect = [geomet[i].record[Indice_record_aspect] for i in range(len(shapes))]
        print('########### Vérification MNT vs shapefile ##############')
        print('ORIENTATION:')
        print('écart max: ' + str(max([abs(liste_aspect_MNT[i] - liste_aspect[i]) for i in range(len(shapes))])))
        print('écart moyen: ' + str(np.mean([abs(liste_aspect_MNT[i] - liste_aspect[i]) for i in range(len(shapes))])))
    else:
        liste_aspect = liste_aspect_MNT_arrondie
    if Nom_slop is not None:
        liste_slope = [geomet[i].record[Indice_record_slope] for i in range(len(shapes))]
        print('########### Vérification MNT vs shapefile ##############')
        print('PENTE:')
        print('écart max: ' + str(max([abs(liste_slope_MNT[i] - liste_slope[i]) for i in range(len(shapes))])))
        print('écart moyen: ' + str(np.mean([abs(liste_slope_MNT[i] - liste_slope[i]) for i in range(len(shapes))])))
    else:
        liste_slope = liste_slope_MNT_arrondie

    return {'lat': liste_latitude, 'lon': liste_longitude,
            'alt': liste_altitude, 'asp': liste_aspect,
            'm': liste_massif, 'slop': liste_slope,
            'id': liste_id_station, 'nom': liste_nom_station}


def check_Id_station_in_Metadata(all_lists):
    """
    Vérifie que les id des stations (création via make_dict_list) ne sont pas présentes dans METADATA.xml.
    On ne passe pas par cette routine si l'option confirm_overwrite est activée

    :param all_lists: Dictionnaire de listes pour avoir la liste des id_station
    :returns: au sens Python, ne retourne rien.
        Ecritures écrans et sortie du programme si les id stations sont présentes dans METADATA.xml.
        Sinon, il ne se passe rien
    """
    # chemin d ecriture du fichier XML
    chemxml = os.environ['SNOWTOOLS_CEN'] + "/DATA"
    # ouverture  du fichier en mode "lecture"/"ecriture"
    metadata = open(chemxml + "/METADATA.xml", 'r')
    # lire le fichier
    readfile = metadata.read()

    for station in all_lists['id']:
        if station in readfile:
            print(station, ' is in METADATA.xml')
            print('it means you are working with points with existing ID')
            print('IF you are REALLY sure of what you are doing:')
            print('you can avoid this message by using the option --confirm_overwrite')
            print('It is also possible that you are using an existing number project')
            sys.exit(10)

    metadata.close()


################################################################
# Creation du NetCDF
################################################################
def create_NetCDF(all_lists, output_name):
    """
    Crée un NetCDF 1D pour simulation réanalyse-projection à partir d'un dictionnaire de listes et d'un nom de sortie.
    Le dictionnaire de listes est issue d'un shapefile et se construit avec la routine make_dict_list.

    :param all_lists: Dictionnaire de listes pour remplir les variables du NetCDF
    :param output_name: Le nom du fichier NetCDF qui sera produit
    :type output_name: str

    :returns: au sens Python, ne retourne rien. Permet d'écrire un fichier à l'emplacement donné par output_name. 
    """
    outputs = Dataset(output_name, 'w', format='NETCDF4')
    outputs.createDimension('Number_of_points', len(all_lists['alt']))
    A = outputs.createVariable('LAT', np.float64, ('Number_of_points',), fill_value=-9999999)
    B = outputs.createVariable('LON', np.float64, ('Number_of_points',), fill_value=-9999999)
    C = outputs.createVariable('ZS', np.float64, ('Number_of_points',), fill_value=-9999999)
    D = outputs.createVariable('aspect', np.float64, ('Number_of_points',), fill_value=-9999999)
    E = outputs.createVariable('massif_num', int, ('Number_of_points',), fill_value=-999)
    F = outputs.createVariable('slope', np.float64, ('Number_of_points',), fill_value=-9999999)
    G = outputs.createVariable('station', int, ('Number_of_points',), fill_value=-9999999)

    outputs['LAT'][:] = all_lists['lat']  # liste_latitude
    outputs['LON'][:] = all_lists['lon']  # liste_longitude
    outputs['ZS'][:] = all_lists['alt']  # liste_altitude
    outputs['aspect'][:] = all_lists['asp']  # liste_aspect_
    outputs['massif_num'][:] = all_lists['m']  # liste_massif
    outputs['slope'][:] = all_lists['slop']  # liste_slope_
    outputs['station'][:] = all_lists['id']  # liste_id_station

    A.setncatts({'long_name': u"latitude", 'units': u"degrees_north"})    
    B.setncatts({'long_name': u"longitude", 'units': u"degrees_east"})
    C.setncatts({'long_name': u"altitude", 'units': u"m"})    
    D.setncatts({'long_name': u"slope aspect", 'units': u"degrees from north"})
    E.setncatts({'long_name': u"Massif Number"})
    F.setncatts({'long_name': u"slope angle", 'units': u"degrees from horizontal"})    
    G.setncatts({'long_name': u"Station OMM number"})
    
    outputs.close()


################################################################
# Creation des skyline
################################################################
def create_skyline(all_lists, path_MNT_alt, path_shapefile, list_skyline):
    """
    Ajoute dans le fichier METADATA.xml les points du shapefile en y ajoutant les masques
    (ie les hauteurs d'angle de vue pour les différents azimuts).


    :param all_lists : Dictionnaire de listes
    :param path_MNT_alt: Chemin du MNT contenant les valeurs d'altitude
    :type path_MNT_alt: str
    :param path_shapefile: Chemin du shapefile dont on souhaite extraire les points.
    :param path_shapefile: str
    :param list_skyline: Liste des identifiants du shapefile dont on souhaite avoir le tracé des lignes d'horizon

    :returns: au sens Python, ne retourne rien. Permet d'une part de tracer les graphiques de ligne d'horizon
        et d'autre part de compléter METADATA.xml
    """
    start_time = time.time()

    in_file = [[all_lists['id'][i], all_lists['alt'][i], all_lists['m'][i], all_lists['nom'][i], all_lists['lat'][i], all_lists['lon'][i]] for i in range(len(all_lists['alt'][:]))]
    # à in_file = np.loadtxt(file_in, dtype={'names': ('numposte', 'alt', 'massif', 'nom', 'lat', 'lon'), 'formats': (int, int, int, '|S24', float, float)})

    #######################################################
    #  AJOUT DE NOUVEAUX SITES DANS LE FICHIER XML Partie I
    #######################################################
    # Sites existants:
    SitesExistants = infomassifs().getListSites()

    # chemin d ecriture du fichier XML
    chemxml = os.environ['SNOWTOOLS_CEN'] + "/DATA"
    # ouverture  du fichier en mode "lecture"/"ecriture"
    metadata = open(chemxml + "/METADATA.xml", 'r')
    metadataout = open(chemxml + "/METADATA_out.xml", 'w')

    # faire la chaine de caractère des azimuts pour ecriture dans XML file
    azimut_str = ','.join(map(str, range(0, 360, 5)))

    while True:
        line = metadata.readline()
        metadataout.write(line)
        if '<Sites>' in line:
            break
    #####################
    #  FIN AJOUT Partie I
    #####################

    # output folder for skyline graph (if asked via options)
    if not os.path.isdir("output"):
        os.mkdir("output")

    viewmax = 20000  # 20 km

    r = shapefile.Reader(path_shapefile)
    shapes = r.shapes()
    shape_courant = shape(shapes)

    raster = gdal.Open(path_MNT_alt)  # ouverture de l'image tif
    gt = raster.GetGeoTransform()
    # wkt = raster.GetProjection()
    band = raster.GetRasterBand(1)
    nodata_raster = band.GetNoDataValue()
    step = int((gt[1] + (-gt[5])) / 2)  # for further use in line interpolation
    print("step: ", step)

    for k in range(len(shape_courant)):
        in_stat = in_file[k]
        print('hello', in_stat[0], in_stat[3])
        center_x = (shape_courant[k].x - gt[0]) / gt[1]
        center_y = (shape_courant[k].y - gt[3]) / gt[5]

        px_c = int(center_x)  # x pixel centre
        py_c = int(center_y)  # y pixel centre

        # Idee: faire une interpolation biliénaire: -> voir quel pixel (pour orientation) mais en gros
        # f(x,y) = f(0,0)(1-x)(1-y) + f(1,0)x(1-y) + f(0,1)(1-x)y + f(1,1)xy avec x et y entre 0 et 1.
        # Ici, x et y sont les parties décimales de (shape_courant[k].x - gt[0]) / gt[1] et (shape_courant[k].y - gt[3]) / gt[5]
        # La fonction f est jouée par le tableau 2x2 band.ReadAsArray(px_c,py_c,2,2)
        # ! band.ReadAsArray(px_c,py_c,2,2)[0][1] correspond à band.ReadAsArray(px_c+1,py_c,1,1)[0][0]
        value_bilin = band.ReadAsArray(px_c, py_c, 2, 2)
        value_c = ((1 - center_x % 1) * (1 - center_y % 1) * value_bilin[0][0]
                   + (center_x % 1) * (1 - center_y % 1) * value_bilin[0][1]
                   + (1 - center_x % 1) * (center_y % 1) * value_bilin[1][0]
                   + (center_x % 1) * (center_y % 1) * value_bilin[1][1])

        print("alt: ", round(value_c, 1))
        anglee = []
        for azimut in range(0, 360, 5):
            angle = []
            for index, dist in enumerate(range(step, viewmax, step)):
                current_x = (shape_courant[k].x + dist * math.sin(math.radians(azimut)) - gt[0]) / gt[1]
                current_y = (shape_courant[k].y + dist * math.cos(math.radians(azimut)) - gt[3]) / gt[5]

                px = int(current_x)  # x pixel le long de l'azimut
                py = int(current_y)  # y pixel le long de l'azimut
                val = band.ReadAsArray(px, py, 2, 2)

                test_ok = (val[0][0] != nodata_raster and val[0][1] != nodata_raster and val[1][0] != nodata_raster and val[1][1] != nodata_raster)

                if val is not None and test_ok:
                    value = ((1 - current_x % 1) * (1 - current_y % 1) * val[0][0]
                             + (current_x % 1) * (1 - current_y % 1) * val[0][1]
                             + (1 - current_x % 1) * (current_y % 1) * val[1][0]
                             + (current_x % 1) * (current_y % 1) * val[1][1])

                    angle.append(math.ceil((math.degrees(math.atan((value - value_c) / dist))) * 100) / 100)
                else:
                    angle.append(0)
            anglee.append(max(angle))

        # print(anglee)
        az = [azimut for azimut in range(0, 360, 5)]
        angle_str = ','.join(map(str, anglee))

        # PLOT
        if list_skyline is not None and all_lists['id'][k] in list_skyline:
            az = np.array(az, 'float')
            anglee = np.array(anglee, 'float')
            fig = plt.figure()
            a = fig.add_subplot(111, polar=True)
            rmax = max(40., max(anglee))
            # print rmax-anglee
            a.fill(az * math.pi / 180., rmax - anglee, '-ob', alpha=0.5, edgecolor='b')
            a.set_rmax(rmax)
            a.set_rgrids([0.01, 10., 20., 30., float(int(rmax))], [str(int(rmax)), '30', '20', '10', '0'])
            a.set_thetagrids([0., 45., 90., 135., 180., 225., 270., 315.], ["N", "NE", "E", "SE", "S", "SW", "W", "NW"])
            a.set_title(in_stat[3] + ' alt mnt:' + str(round(value_c, 1)) + ' m alt poste:' + str(in_stat[1]))
            a.set_theta_zero_location('N')
            a.set_theta_direction(-1)
            plt.savefig('output/' + str(in_stat[0]) + '_skyline.png')
            # show()
            plt.close()

        ########################################################
        #  AJOUT DE NOUVEAUX SITES DANS LE FICHIER XML Partie II
        ########################################################
        if str(all_lists['id'][k]) not in SitesExistants:
            print("ajout du site : ", all_lists['nom'][k])

            metadataout.write('\t<Site>\n')
            metadataout.write('\t\t<name> ' + all_lists['nom'][k] + ' </name>\n')
            metadataout.write('\t\t<nameRed> ' + all_lists['nom'][k] + ' </nameRed>\n')
            metadataout.write('\t\t<number> ' + str(all_lists['id'][k]) + ' </number>\n')
            metadataout.write('\t\t<lat> ' + str(all_lists['lat'][k]) + ' </lat>\n')
            metadataout.write('\t\t<lon> ' + str(all_lists['lon'][k]) + ' </lon>\n')
            metadataout.write('\t\t<altitude> ' + str(all_lists['alt'][k]) + ' </altitude>\n')
            metadataout.write('\t\t<aspect> ' + str(all_lists['asp'][k]) + ' </aspect>\n')
            metadataout.write('\t\t<slope> ' + str(all_lists['slop'][k]) + ' </slope>\n')
            metadataout.write('\t\t<massif> ' + str(all_lists['m'][k]) + ' </massif>\n')
            metadataout.write('\t\t<zref> ' + "1.5" + ' </zref>\n')
            metadataout.write('\t\t<uref> ' + "10.0" + ' </uref>\n')
            metadataout.write('\t\t<azimut> ' + azimut_str.rstrip() + ' </azimut>\n')
            metadataout.write('\t\t<mask> ' + angle_str.rstrip() + ' </mask>\n')
            metadataout.write('\t\t<source_mask> ' + 'IGN' + ' </source_mask>\n')
            metadataout.write('\t</Site>\n')

        else:
            lati_base, longi_base, alti_base = infomassifs().infoposte(str(all_lists['id'][k]))
            expo_base, slope_base = infomassifs().exposlopeposte(str(all_lists['id'][k]))
            try:
                # Ce truc va planter s'il n'y a pas encore de champ massif
                massif_base = infomassifs().massifposte(str(all_lists['id'][k]))
            except Exception:
                massif_base = -1

            if all_lists['alt'][k] != alti_base:
                print("WARNING ALTITUDE : " + all_lists['id'][k])
                print(all_lists['alt'][k], alti_base)

            if all_lists['asp'][k] != expo_base:
                print("WARNING ASPECT : " + all_lists['id'][k])
                print(all_lists['asp'][k], expo_base)

            if all_lists['slop'][k] != slope_base:
                print("WARNING SLOPE : " + all_lists['id'][k])
                print(all_lists['slop'][k], slope_base)

            if all_lists['lat'][k] != lati_base:
                print("WARNING LATITUDE : " + all_lists['id'][k])
                print(all_lists['lat'][k], lati_base)

            if all_lists['lon'][k] != longi_base:
                print("WARNING LONGITUDE : " + all_lists['id'][k])
                print(all_lists['lon'][k], longi_base)

            if all_lists['m'][k] != massif_base:
                print("UPDATE MASSIF NUMBER : " + all_lists['id'][k])
                metadataout.write('\t<Site>\n')
                metadataout.write('\t\t<name> ' + all_lists['nom'][k] + ' </name>\n')
                metadataout.write('\t\t<nameRed> ' + all_lists['nom'][k] + ' </nameRed>\n')
                metadataout.write('\t\t<number> ' + str(all_lists['id'][k]) + ' </number>\n')
                metadataout.write('\t\t<lat> ' + str(all_lists['lat'][k]) + ' </lat>\n')
                metadataout.write('\t\t<lon> ' + str(all_lists['lon'][k]) + ' </lon>\n')
                metadataout.write('\t\t<altitude> ' + str(all_lists['alt'][k]) + ' </altitude>\n')
                metadataout.write('\t\t<aspect> ' + str(all_lists['asp'][k]) + ' </aspect>\n')
                metadataout.write('\t\t<slope> ' + str(all_lists['slop'][k]) + ' </slope>\n')
                metadataout.write('\t\t<massif> ' + str(all_lists['m'][k]) + ' </massif>\n')
                metadataout.write('\t\t<zref> ' + "1.5" + ' </zref>\n')
                metadataout.write('\t\t<uref> ' + "10.0" + ' </uref>\n')
                metadataout.write('\t\t<azimut> ' + azimut_str.rstrip() + ' </azimut>\n')
                metadataout.write('\t\t<mask> ' + angle_str.rstrip() + ' </mask>\n')
                metadataout.write('\t\t<source_mask> ' + 'IGN' + ' </source_mask>\n')
                metadataout.write('\t</Site>\n')

    # On écrit la fin du fichier
    for line in metadata.readlines():
        metadataout.write(line)

        if "<number>"in line:
            if re.match("^.*(\d{8}).*$", line):
                codestation = re.split("^.*(\d{8}).*$", line)[1]
                if codestation == all_lists['id'][k]:
                    metadataout.write('\t\t<massif> ' + str(all_lists['m'][k]) + ' </massif>\n')

    metadata.close()
    os.system('mv -f ' + chemxml + '/METADATA_out.xml ' + chemxml + '/METADATA.xml')
    print("done in", time.time() - start_time, "seconds")


def parseArguments(args):
    """Parsing the arguments when you call the main program.

    :param args: The list of arguments when you call the main program (typically sys.argv[1:] )
    """
    # Create argument parser
    parser = argparse.ArgumentParser()

    # Mandatory argument
    parser.add_argument("path_shape", help="Path to shapefile", type=str)
    parser.add_argument("name_station", help="Shapefile Field Name containing a unique reference for points", type=str)
    parser.add_argument("id_station", help="Shapefile Field Number containing a unique reference for points", type=str)
    parser.add_argument("project_number", help="Project Number in order to get unique reference in METADATA", type=int)

    # Optional argument
    parser.add_argument("--name_alt", help="Shapefile Field Name containing altitude, if it exists", type=str, default=None)
    parser.add_argument("--name_asp", help="Shapefile Field Name containing aspect, if it exists", type=str, default=None)
    parser.add_argument("--name_slop", help="Shapefile Field Name containing slope, if it exists", type=str, default=None)
    parser.add_argument("-o", "--output", help="Name for NetCDF file to save", type=str, default=NetCDF_out)
    parser.add_argument("--MNT_alt", help="Path for MNT altitude", type=str, default=path_MNT_alti_defaut)
    parser.add_argument("--MNT_asp", help="Path for MNT altitude", type=str, default=path_MNT_aspect_defaut)
    parser.add_argument("--MNT_slop", help="Path for MNT altitude", type=str, default=path_MNT_slope_defaut)
    parser.add_argument("--list_skyline", nargs='*', help="The skyline plot you want", default=None)
    parser.add_argument("--confirm_overwrite", help="Confirm you want to overwrite", action="store_true")

    args = parser.parse_args(args)
    return args


def main(args=None):
    """Main program: parse argument then launch plot and text comparison for the 2 PRO files

    """
    args = args if args is not None else sys.argv[1:]
    if len(sys.argv) > 1: 
        args = parseArguments(args)

        # argument for command line call
        path_shapefile = args.path_shape
        Nom_station = args.name_station
        Id_station = args.id_station
        Project_number = args.project_number
        Nom_alt = args.name_alt
        Nom_asp = args.name_asp
        Nom_slop = args.name_slop
        path_MNT_alt = args.MNT_alt
        path_MNT_asp = args.MNT_asp
        path_MNT_slop = args.MNT_slop
        output_name = args.output
        list_skyline = args.list_skyline
        confirm_overwrite = args.confirm_overwrite

        # Check if mandatory path for shapefile is OK
        if not os.path.isfile(path_shapefile + '.shp'):
            logger.critical('Provided path for shapefile file does not exist ({})'.format(path_shapefile))
            sys.exit(1)

        # Check if mandatory field to play the role of station in shapefile is OK
        r = shapefile.Reader(path_shapefile)
        if Nom_station not in [r.fields[i][0] for i in range(len(r.fields))]: 
            logger.critical('Field {} does not exist in {}'.format(Nom_station, path_shapefile))
            sys.exit(3)
        if Id_station not in [r.fields[i][0] for i in range(len(r.fields))]: 
            logger.critical('Field {} does not exist in {}'.format(Id_station, path_shapefile))
            sys.exit(3)

        # Check if mandatory project number
        if Project_number > 99:
            logger.critical('Project Number should be between 0 and 99. Use your favorite editor to read the code shapefile2NetCDF.py')
            sys.exit(1)

        # Launch the app:
        all_lists = make_dict_list(path_shapefile, Id_station, Nom_station, Nom_alt, Nom_asp, Nom_slop, path_MNT_alt, path_MNT_asp, path_MNT_slop, 10000000 + 10000*Project_number)
        if not confirm_overwrite:
            check_Id_station_in_Metadata(all_lists)
        create_NetCDF(all_lists, output_name)
        if list_skyline == ['all'] or list_skyline == ['All'] or list_skyline == ['ALL']:
            list_skyline = [all_lists['id'][k] for k in range(len(all_lists['id']))]
        elif list_skyline is not None:
            list_skyline = ['%08d' % (10000000 + 10000*Project_number + int(list_skyline[i])) for i in range(len(list_skyline))]
        create_skyline(all_lists, path_MNT_alt, path_shapefile, list_skyline)


if __name__ == '__main__':
    main()<|MERGE_RESOLUTION|>--- conflicted
+++ resolved
@@ -5,6 +5,7 @@
 import argparse
 import sys
 import re
+import logging  # Import pour les log
 
 from netCDF4 import Dataset
 import numpy as np
@@ -13,17 +14,9 @@
 from shapely.ops import transform
 from functools import partial
 import pyproj
-import logging  # Import pour les log
-
-<<<<<<< HEAD
+
 from snowtools.utils.infomassifs import infomassifs
 from snowtools.utils.FileException import FileNameException, FileOpenException
-=======
-from utils.infomassifs import infomassifs
-
-# Import pour les log
-import logging
->>>>>>> 3285d770
 
 # Bibliothèque ad hoc de Matthieu L pour ouvrir les shapefiles
 import shapefile
