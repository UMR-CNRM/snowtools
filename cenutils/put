#!/usr/bin/env bash

set -euo pipefail


#######################################################################
#                                Help                                 #
#######################################################################

function usage()
{
    echo "Script to synchronize the codes between your computer"
    echo "and servers (vortex, snowtools, other codes)"
    echo ""
    echo "$0 [options] folder server"
    echo ""
    echo -e "options:"
    echo -e "\t-h --help : help"
    # echo -e "\t--no-delete : Do not delete files on destination (not implemented)"
    echo -e "\t-f --force : Do not ask for confirmation"
    echo -e "\t--ftp : Use lftp/mirror to transfer files instead of rsync"
    echo -e ""
    echo -e "folder:"
    echo -e "\tThe code folder to synchronize"
    echo -e "\tAlso accept 'snowtools', 'surfex' and 'vortex' if"
    echo -e "\tenvironment variables SNOWTOOLS_CEN, EXESURFEX and"
    echo -e "\tVORTEX are defined"
    echo -e ""
    echo -e "server:"
    echo -e "\tThe server on which the code should be sent"
    echo -e ""
}

#######################################################################
#                            Colored terms                            #
#######################################################################

if [[ -t 1 ]]
then
    GREEN="\033[32m"
    ORANGE="\033[1;33m"
    RED="\033[1;31m"
    STOPC="\033[0m"
else
    GREEN=""
    ORANGE=""
    RED=""
    STOPC=""
fi

#######################################################################
#                          Parsing arguments                          #
#######################################################################
FOLDER='x'
SERVER='x'
FORCE=0
METHOD='Rsync'
while [[ $# -gt 0 ]]
do
key="$1"

case $key in
    -h|--help)
        usage
        exit 0
    ;;
    -f|--force)
        FORCE=1
        shift
    ;;
    --ftp)
        METHOD='LFTP'
        shift
    ;;
    -*)
        echo -e "${RED}ERROR${STOPC}: Unknown argument $1"
        echo ""
        usage
        exit 3
    ;;
    *)  # Folder or server
        if [ "$FOLDER" = "x" ]
        then
            FOLDER="$1"
        else
            SERVER="$1"
        fi
        shift # shift to next argument
    ;;
esac
done

#######################################################################
#                           Check arguments                           #
#######################################################################
# We need at least folder and server


if [ "$SERVER" = "x" ]
then
        echo -e "${RED}ERROR${STOPC}: Argument server not provided"
        echo ""
        usage
        exit 3
fi

# Check FOLDER : is it a known repository ? Or a valid folder ?

case $FOLDER in
    x)
        echo -e "${RED}ERROR${STOPC}: Argument folder not provided"
        echo ""
        usage
        exit 3
    ;;
    vortex)
        if [ ! -d "$FOLDER" ]
        then
            FOLDER="$VORTEX"
        fi
    ;;
    snowtools)
        if [ ! -d "$FOLDER" ]
        then
            FOLDER="$SNOWTOOLS_CEN"
        fi
    ;;
    surfex)
        if [ ! -d "$FOLDER" ]
        then
            FOLDER=`dirname $EXESURFEX`
        fi
    ;;
esac

if [ ! -d "$FOLDER" ]
then
        echo -e "${RED}ERROR${STOPC}: Folder $FOLDER is incorrect"
        echo ""
        usage
        exit 3
fi

# Pre-processing of FOLDER variable : remove $HOME at begining
FOLDER=`realpath "$FOLDER"`
if $(echo `realpath SURFEX` | grep -q "^$HOME")
then  # The folder to treat is a subfolder of $HOME : OK
    FOLDER_FROM_HOME=`echo "$FOLDER" | sed -e "s#^$HOME/##"`
else
    echo -e "${RED}ERROR${STOPC}: This script is not designed to deal with folders that are not in your home !"
    echo "Provided folder $FOLDER is not in your home."
    echo ""
    exit 3
fi

#######################################################################
#                            File transfer                            #
#######################################################################

folder_dest=$FOLDER_FROM_HOME
folder_orig=$HOME/$FOLDER_FROM_HOME/

# Confirmation
if [ $FORCE -eq 0 ]
then
    echo "> $METHOD transfer folder ~/$FOLDER_FROM_HOME on $SERVER (~/$folder_dest)"
    read -p "Is this correct [Y/n] ? " -n 1 -r CHOICE
    echo ""
    if [[ $CHOICE =~ ^[nN]$ ]]
    then
        echo -e "Aborting."
        exit 0
    fi
fi

# Git management : transfer a minimal information on git status
# on the destination in the ofr of a simple .git_info file.
GIT_INFO_ADDED=1
pushd $folder_orig > /dev/null
if [ "$(git rev-parse --is-inside-work-tree 2>/dev/null)" = "true" ]
then
    GIT_PRETTYLOG=`git log -1 --date=format:'%Y-%m-%d' --format='%h (%cd)'`
    GIT_BRANCH=`git rev-parse --abbrev-ref HEAD`
    if git status --porcelain --untracked-files=no | grep -q 'M'
    then
        GIT_MODIFIED=' +'
    else
        GIT_MODIFIED=''
    fi
    GIT_STR="$GIT_PRETTYLOG $GIT_BRANCH$GIT_MODIFIED"
    echo "$GIT_STR" > "${folder_orig}/.git_info"
    GIT_INFO_ADDED=0
fi
popd > /dev/null

# Actual transfer
if [ "$METHOD" = "Rsync" ]
then
    set +e
    # --delete-excluded --force (force deletion of dirs even if not empty)
    rsync -av --links --delete \
        --exclude .git \
        --exclude .idea \
        --exclude .settings \
<<<<<<< HEAD
        --exclude build \
=======
        --exclude fail_test --exclude Manual_tests \
        --exclude /exe \
>>>>>>> fefdd0c9
        --exclude "venv*" \
        --exclude "*.pyc" --exclude "*.bak" --exclude "*.sav" --exclude "*.backup" \
        --exclude ".*.swp" --exclude "*~" \
        --exclude "*.egg-info" --exclude "*.o" --exclude "*.bin" --exclude "*.exe" \
<<<<<<< HEAD
        --exclude fail_test --exclude Manual_tests --exclude "interpolation/*.mod" \
        --exclude "interpolation/output1980" \
=======
        --exclude "interpolation/*.mod" \
>>>>>>> fefdd0c9
        --exclude "interpolation/interpol_*" \
        --exclude "src/dir_obj*" --exclude "exe_*" \
        --exclude 'profile_surfex' --exclude 'profile_surfex-LX*' \
        --exclude "src/LIB/grib_api-*-Source" --exclude "src/LIB/eccodes*" --exclude STRATO \
        --exclude "NO_TRANSFER*" \
        $folder_orig $SERVER:$folder_dest
    retcode=$?
    set -e
elif [ "$METHOD" = "LFTP" ]
then
    user=`id -u -n`
    set +e
    lftp -c "set ftp:list-options -a;
    open -u $user@$SERVER -p 8021 ftp://137.129.13.180;
    set ftp:passive-mode false;
    set cmd:fail-exit true;
    set ftp:use-utf8 false;
    # Par defaut les logs sont dans ~/.local/share/lftp/transfer_log
    set log:show-pid true;
    set mirror:sort-by name;
    set mirror:overwrite true;
    lcd ./ ;
    mirror --reverse \
      --delete --use-cache --verbose \
      --allow-chown  --allow-suid --no-umask --parallel=2 \
      --exclude .git/ \
      --exclude .idea/ \
      --exclude .settings/ \
      --exclude fail_test  \
      --exclude Manual_tests  \
      --exclude exe/ \
      --exclude-glob venv* \
      --exclude-glob *.pyc \
      --exclude-glob *.bak \
      --exclude-glob *.sav \
      --exclude-glob *.backup \
      --exclude-glob .*.swp \
      --exclude-glob *~ \
      --exclude-glob *.egg-info/ \
      --exclude-glob  *.o \
      --exclude-glob *.bin \
      --exclude-glob *.exe \
      --exclude-glob interpolation/*.mod \
      --exclude-glob interpolation/interpol_* \
      --exclude-glob src/dir_obj*/ \
      --exclude-glob exe_*/ \
      --exclude 'profile_surfex' \
      --exclude-glob 'profile_surfex-LX*' \
      --exclude-glob src/LIB/grib_api-*-Source/ \
      --exclude-glob src/LIB/eccodes* \
      --exclude STRATO \
      --exclude-glob NO_TRANSFER* \
      $folder_orig $folder_dest"
    retcode=$?
    set -e
fi

# Cleaning eventual git file added
if [ $GIT_INFO_ADDED -eq 0 ]
then
    rm "${folder_orig}/.git_info"
fi

if [ $retcode -eq 0 ]
then
    echo -e "${GREEN}OK${STOPC}: Transfer successful."
else
    echo -e "${RED}ERROR${STOPC}: An error occured during code synchronization.
    Please refer to output log above. (Return code $retcode)"
fi<|MERGE_RESOLUTION|>--- conflicted
+++ resolved
@@ -202,22 +202,15 @@
         --exclude .git \
         --exclude .idea \
         --exclude .settings \
-<<<<<<< HEAD
         --exclude build \
-=======
         --exclude fail_test --exclude Manual_tests \
         --exclude /exe \
->>>>>>> fefdd0c9
         --exclude "venv*" \
         --exclude "*.pyc" --exclude "*.bak" --exclude "*.sav" --exclude "*.backup" \
         --exclude ".*.swp" --exclude "*~" \
         --exclude "*.egg-info" --exclude "*.o" --exclude "*.bin" --exclude "*.exe" \
-<<<<<<< HEAD
-        --exclude fail_test --exclude Manual_tests --exclude "interpolation/*.mod" \
+        --exclude "interpolation/*.mod" \
         --exclude "interpolation/output1980" \
-=======
-        --exclude "interpolation/*.mod" \
->>>>>>> fefdd0c9
         --exclude "interpolation/interpol_*" \
         --exclude "src/dir_obj*" --exclude "exe_*" \
         --exclude 'profile_surfex' --exclude 'profile_surfex-LX*' \
