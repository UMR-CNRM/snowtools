--- conflicted
+++ resolved
@@ -203,21 +203,13 @@
         --exclude .idea \
         --exclude .settings \
         --exclude build \
-<<<<<<< HEAD
-=======
         --exclude fail_test --exclude Manual_tests \
         --exclude /exe \
->>>>>>> 44a07a43
         --exclude "venv*" \
         --exclude "*.pyc" --exclude "*.bak" --exclude "*.sav" --exclude "*.backup" \
         --exclude ".*.swp" --exclude "*~" \
         --exclude "*.egg-info" --exclude "*.o" --exclude "*.bin" --exclude "*.exe" \
-<<<<<<< HEAD
-        --exclude fail_test --exclude Manual_tests --exclude "interpolation/*.mod" \
-        --exclude "interpolation/output1980" \
-=======
         --exclude "interpolation/*.mod" \
->>>>>>> 44a07a43
         --exclude "interpolation/interpol_*" \
         --exclude "src/dir_obj*" --exclude "exe_*" \
         --exclude 'profile_surfex' --exclude 'profile_surfex-LX*' \
@@ -271,17 +263,10 @@
       --exclude-glob 'profile_surfex-LX*' \
       --exclude-glob src/LIB/grib_api-*-Source/ \
       --exclude-glob src/LIB/eccodes* \
-<<<<<<< HEAD
-      --exclude-glob NO_TRANSFER*/ \
-      --exclude STRATO \
-      --exclude sphinx \
-      --exclude examples \
-=======
       --exclude-glob examples/ \
       --exclude-glob sphinx/ \
       --exclude STRATO \
       --exclude-glob NO_TRANSFER*/ \
->>>>>>> 44a07a43
       $folder_orig $folder_dest"
     retcode=$?
     set -e
