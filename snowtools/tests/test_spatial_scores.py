#!/usr/bin/env python3
# -*- coding: utf-8 -*-

import unittest
import os



import matplotlib.pyplot as plt
import numpy as np
import timeit

from snowtools.scores.list_scores import SpatialScoreFile
# from snowtools.scores.spatial import ProVsPleiade, call_crps, LocalMoranData
from snowtools.scores.ensemble import EnsembleScores
from snowtools.plots.scores.perfdiag import PerfDiag, FuzzyScoreDiagram
from snowtools.plots.scores.moran_scatter import MoranScatter
from snowtools.utils.S2M_standard_file import LCCProjectionType
from snowtools.tests.tempfolder import TestWithTempFolderWithLog
from snowtools.DATA import TESTBASE_DIR
import snowtools


THIS_DIR = os.path.dirname(os.path.abspath(__file__))
TEST_SIM_DIR = os.path.join(TESTBASE_DIR, "PRO")
TIME_CRPS = False
PROJ_avail = False

<<<<<<< HEAD

class TestSpatialFile(unittest.TestCase):
    @classmethod
    def setUpClass(cls):
        cls.myscores = ProVsPleiade([os.path.join(TESTBASE_DIR, 'PRO', 'PRO_2019051300_2019051400.nc'),
                                     os.path.join(TESTBASE_DIR, 'PRO', 'PRO_2019051300_2019051400.nc')],
                                     ['bli', 'bla'], os.path.join(TESTBASE_DIR, 'P250_GR_13_05_19_attr.nc'),
                                     'DSN_T_ISBA', [1, 3, 5], [2.], [1.])
        cls.myscores.apply_mask(maskfile=os.path.join(TESTBASE_DIR, "masque_glacier2017_foret_ville_riviere.nc"))

    def test_create_file(self):
        sf = SpatialScoreFile(['bli', 'bla'], [1, 3, 5], [2.], [1.])
        # print(sf.POD)

    @unittest.skipIf(not TIME_CRPS, "No crps timing required")
    def test_time_crps_methods(self):
        fc = self.myscores.fc_data['bli'].data[~np.isnan(self.myscores.fc_data['bli'].data)]  # *100
        obs = self.myscores.obs_data.data[~np.isnan(self.myscores.obs_data.data)]  # *100
        meanobs = np.nanmean(obs)
        ens_scores = EnsembleScores([1], [1], (meanobs,), fc.reshape(np.size(fc), 1))
        vars = {**globals(), **locals()}
        # print(vars)
        # print("crps_spatial_scipy", timeit.timeit("crps_spatial_scipy(fc, np.array([meanobs, meanobs]))",
        #                     globals=vars, number=30))
        print("call_crps", timeit.timeit("call_crps(fc, meanobs)",
                            globals=vars, number=30))
        print("ens_scores.CRPS()", timeit.timeit("ens_scores.CRPS()",
                            globals=vars, number=30))
        print("ens_scores.CRPS_decomp()", timeit.timeit("ens_scores.CRPS_decomp()",
                            globals=vars, number=30))

    def test_crps_functions(self):
        fc = self.myscores.fc_data['bli'].data[~np.isnan(self.myscores.fc_data['bli'].data)] # *100
        obs = self.myscores.obs_data.data[~np.isnan(self.myscores.obs_data.data)] # *100
        meanobs = np.nanmean(obs)
        ens_scors = EnsembleScores([1], [1], (meanobs,), fc.reshape(np.size(fc), 1))

        sps2 = call_crps(fc, obs)
        self.assertAlmostEqual(sps2, 0.05011011529)
        sps3 = call_crps(fc, meanobs)
        self.assertAlmostEqual(sps3, 0.26393349433)
        crps = ens_scors.CRPS()
        self.assertAlmostEqual(crps, 0.26393349433)
        crps, reli, crps_pot = ens_scors.CRPS_decomp()
        self.assertAlmostEqual(crps, 0.26393349433)
        self.assertAlmostEqual(reli, 0.2633282234)
        self.assertAlmostEqual(crps_pot, 0.0006052709)
        myfc = np.array([1., 2., 3., 4.])
        ens_scors2 = EnsembleScores([1], [1], (2.5,), myfc.reshape(np.size(myfc), 1))
        crps, reli, crps_pot = ens_scors2.CRPS_decomp()
        self.assertAlmostEqual(crps, 0.375)
        self.assertAlmostEqual(reli, 0.125)
        self.assertAlmostEqual(crps_pot, 0.25)
        sps3 = call_crps(myfc, np.array(2.75))
        self.assertAlmostEqual(sps3, 0.375)

    def test_calc_spatial_scores(self):
        self.myscores.process()
        self.assertAlmostEqual(self.myscores.score_ds['SPS'].data[0], 0.05011011529)
        self.assertAlmostEqual(self.myscores.score_ds["POD"].data[0, 1, 0], 0.76595744680)
        self.assertAlmostEqual(self.myscores.score_ds["FAR"].data[0, 1, 0], 0.22)
        self.assertAlmostEqual(self.myscores.score_ds["CSI"].data[0, 1, 0], 0.62987886944)
        self.assertAlmostEqual(self.myscores.score_ds["ETS"].data[0, 1, 0], 0.54658958515)
        self.assertAlmostEqual(self.myscores.score_ds["HK"].data[0, 1, 0], 336.0)
        self.assertAlmostEqual(self.myscores.score_ds["ACC"].data[0, 1, 0], 3157.180032733)
        self.assertAlmostEqual(self.myscores.score_ds["PAG"].data[0, 1, 0], 0.78)

    def test_local_moran(self):
        local_moran = LocalMoranData(self.myscores.fc_data['bli'].data)
        self.assertAlmostEqual(local_moran.moran_I, 0.876794444)

class TestMoranDiags(TestWithTempFolderWithLog, TestSpatialFile):
    @classmethod
    def setUpClass(cls):
        super().setUpClass()
        cls.local_moran = LocalMoranData(cls.myscores.fc_data['bli'].data)

    def test_moran_scatter_colored(self):
        self.local_moran.plot_moran_scatter_colored('snow height',
                                                    title=self.myscores.experiments[0],
                                                    filename=os.path.join(self.diroutput,
                                                                          "moran_scatter_colored.png"))

    @unittest.skipIf(not PROJ_avail, "PROJ not available")
    def test_moran_quadrant_map(self):
        lcc = LCCProjectionType(self.myscores.fc_data['bli'].xx.data, self.myscores.fc_data['bli'].yy.data)
        self.local_moran.plot_quadrant_map(self.myscores.obs_data.xx.data,
                                           self.myscores.obs_data.yy.data, lcc.geometry,
                                           filename=os.path.join(self.diroutput, "moran_quadrant_map.png"))
        # self.local_moran.plot_quadrant_map(self.myscores.obs_data.xx.data,
        #                                    self.myscores.obs_data.yy.data, lcc.geometry)



class TestPerfDiag(TestWithTempFolderWithLog):

    def test_perfdiag_fig(self):
        diag = PerfDiag()
        diag.plot_scores([0.2, 0.5, 0.6, 0.9], [0.1, 0.5, 0.7, 0.4])
        diag.add_legend()
        diag.addlogo()
        diag.save(os.path.join(self.diroutput, "perfdiag.png"), formatout="png")
        diag.close()


class TestFuzzyDiag(TestWithTempFolderWithLog):

    def test_fuzzy_diag_fig(self):
        diag = FuzzyScoreDiagram()
        rng = np.random.default_rng(12345)
        diag.draw(rng.uniform(low=0., high=1, size=(5, 10)), range(1, 6), range(0, 10))
        diag.save(os.path.join(self.diroutput, "fuzzydiag.png"), formatout="png")
        diag.close()


class TestMoranScatter(TestWithTempFolderWithLog):

    def test_moran_scatter_fig(self):
        diag = MoranScatter('snow height')
        diag.plot_var(np.array([0.2, 0.5, 0.6, 0.9, 0.1, 0.4, 1.3, 0.3, 0.15, 0.25]),
                      np.array([0.1, 0.5, 0.7, 1.1, 0.4, 0.5, 0.8, 0.9, 0.2, 0.15]))
        diag.addlogo()
        diag.save(os.path.join(self.diroutput, "moranscatter.png"), formatout="png")
        diag.close()
=======
class TestInstall(unittest.TestCase):

    def test_paths(self):
        # str = snowtools.__path__
        # str = os.system('ls $PWD')
        # raise Warning(str)
        # str = os.system('ls $PWD/snowtools/')
        # print(str)
        # raise Warning(str)
        str = os.system('ls $PWD/snowtools/scores/')
        print(str)
        raise Warning(str)

# class TestSpatialFile(unittest.TestCase):
#     @classmethod
#     def setUpClass(cls):
#         cls.myscores = ProVsPleiade([os.path.join(TESTBASE_DIR, 'PRO', 'PRO_2019051300_2019051400.nc'),
#                                      os.path.join(TESTBASE_DIR, 'PRO', 'PRO_2019051300_2019051400.nc')],
#                                      ['bli', 'bla'], os.path.join(TESTBASE_DIR, 'P250_GR_13_05_19_attr.nc'),
#                                      'DSN_T_ISBA', [1, 3, 5], [2.], [1.])
#         cls.myscores.apply_mask(maskfile=os.path.join(TESTBASE_DIR, "masque_glacier2017_foret_ville_riviere.nc"))
#
#     def test_create_file(self):
#         sf = SpatialScoreFile(['bli', 'bla'], [1, 3, 5], [2.], [1.])
#         # print(sf.POD)
#
#     @unittest.skipIf(not TIME_CRPS, "No crps timing required")
#     def test_time_crps_methods(self):
#         fc = self.myscores.fc_data['bli'].data[~np.isnan(self.myscores.fc_data['bli'].data)]  # *100
#         obs = self.myscores.obs_data.data[~np.isnan(self.myscores.obs_data.data)]  # *100
#         meanobs = np.nanmean(obs)
#         ens_scores = EnsembleScores([1], [1], (meanobs,), fc.reshape(np.size(fc), 1))
#         vars = {**globals(), **locals()}
#         # print(vars)
#         # print("crps_spatial_scipy", timeit.timeit("crps_spatial_scipy(fc, np.array([meanobs, meanobs]))",
#         #                     globals=vars, number=30))
#         print("call_crps", timeit.timeit("call_crps(fc, meanobs)",
#                             globals=vars, number=30))
#         print("ens_scores.CRPS()", timeit.timeit("ens_scores.CRPS()",
#                             globals=vars, number=30))
#         print("ens_scores.CRPS_decomp()", timeit.timeit("ens_scores.CRPS_decomp()",
#                             globals=vars, number=30))
#
#     def test_crps_functions(self):
#         fc = self.myscores.fc_data['bli'].data[~np.isnan(self.myscores.fc_data['bli'].data)] # *100
#         obs = self.myscores.obs_data.data[~np.isnan(self.myscores.obs_data.data)] # *100
#         meanobs = np.nanmean(obs)
#         ens_scors = EnsembleScores([1], [1], (meanobs,), fc.reshape(np.size(fc), 1))
#
#         sps2 = call_crps(fc, obs)
#         self.assertAlmostEqual(sps2, 0.05011011529)
#         sps3 = call_crps(fc, meanobs)
#         self.assertAlmostEqual(sps3, 0.26393349433)
#         crps = ens_scors.CRPS()
#         self.assertAlmostEqual(crps, 0.26393349433)
#         crps, reli, crps_pot = ens_scors.CRPS_decomp()
#         self.assertAlmostEqual(crps, 0.26393349433)
#         self.assertAlmostEqual(reli, 0.2633282234)
#         self.assertAlmostEqual(crps_pot, 0.0006052709)
#         myfc = np.array([1., 2., 3., 4.])
#         ens_scors2 = EnsembleScores([1], [1], (2.5,), myfc.reshape(np.size(myfc), 1))
#         crps, reli, crps_pot = ens_scors2.CRPS_decomp()
#         self.assertAlmostEqual(crps, 0.375)
#         self.assertAlmostEqual(reli, 0.125)
#         self.assertAlmostEqual(crps_pot, 0.25)
#         sps3 = call_crps(myfc, np.array(2.75))
#         self.assertAlmostEqual(sps3, 0.375)
#
#     def test_calc_spatial_scores(self):
#         self.myscores.process()
#         self.assertAlmostEqual(self.myscores.score_ds['SPS'].data[0], 0.05011011529)
#         # print(self.myscores.score_ds)
#
#     def test_local_moran(self):
#         local_moran = LocalMoranData(self.myscores.fc_data['bli'].data)
#         self.assertAlmostEqual(local_moran.moran_I, 0.876794444)
#         # TODO: implement tests for colored moran scatter plot and quadrant map
#         # local_moran.plot_moran_scatter_colored('snow height', title=self.myscores.experiments[0])
#         # lcc = LCCProjectionType(self.myscores.fc_data['bli'].xx.data, self.myscores.fc_data['bli'].yy.data)
#         # print(lcc.crs)
#         # local_moran.plot_quadrant_map(self.myscores.obs_data.xx.data, self.myscores.obs_data.yy.data, lcc.crs)
#
#         # print(loca_moran)
#
#
# class TestPerfDiag(TestWithTempFolderWithLog):
#
#     def test_perfdiag_fig(self):
#         diag = PerfDiag()
#         diag.plot_scores([0.2, 0.5, 0.6, 0.9], [0.1, 0.5, 0.7, 0.4])
#         diag.add_legend()
#         diag.addlogo()
#         diag.save(os.path.join(self.diroutput, "perfdiag.png"), formatout="png")
#
#
# class TestFuzzyDiag(TestWithTempFolderWithLog):
#
#     def test_fuzzy_diag_fig(self):
#         diag = FuzzyScoreDiagram()
#         rng = np.random.default_rng(12345)
#         diag.draw(rng.uniform(low=0., high=1, size=(5, 10)), range(1, 6), range(0, 10))
#         diag.save(os.path.join(self.diroutput, "fuzzydiag.png"), formatout="png")
#
#
# class TestMoranScatter(TestWithTempFolderWithLog):
#
#     def test_moran_scatter_fig(self):
#         diag = MoranScatter('snow height')
#         diag.plot_var(np.array([0.2, 0.5, 0.6, 0.9, 0.1, 0.4, 1.3, 0.3, 0.15, 0.25]),
#                       np.array([0.1, 0.5, 0.7, 1.1, 0.4, 0.5, 0.8, 0.9, 0.2, 0.15]))
#         diag.addlogo()
#         diag.save(os.path.join(self.diroutput, "moranscatter.png"), formatout="png")
>>>>>>> 0ddcf077


if __name__ == "__main__":
    unittest.main()<|MERGE_RESOLUTION|>--- conflicted
+++ resolved
@@ -4,21 +4,18 @@
 import unittest
 import os
 
-
-
 import matplotlib.pyplot as plt
 import numpy as np
 import timeit
 
 from snowtools.scores.list_scores import SpatialScoreFile
-# from snowtools.scores.spatial import ProVsPleiade, call_crps, LocalMoranData
+from snowtools.scores.spatial import ProVsPleiade, call_crps, LocalMoranData
 from snowtools.scores.ensemble import EnsembleScores
 from snowtools.plots.scores.perfdiag import PerfDiag, FuzzyScoreDiagram
 from snowtools.plots.scores.moran_scatter import MoranScatter
 from snowtools.utils.S2M_standard_file import LCCProjectionType
 from snowtools.tests.tempfolder import TestWithTempFolderWithLog
 from snowtools.DATA import TESTBASE_DIR
-import snowtools
 
 
 THIS_DIR = os.path.dirname(os.path.abspath(__file__))
@@ -26,16 +23,27 @@
 TIME_CRPS = False
 PROJ_avail = False
 
-<<<<<<< HEAD
+class TestInstall(unittest.TestCase):
 
+    def test_paths(self):
+        # str = snowtools.__path__
+        # str = os.system('ls $PWD')
+        # raise Warning(str)
+        # str = os.system('ls $PWD/snowtools/')
+        # print(str)
+        # raise Warning(str)
+        str = os.system('ls $PWD/snowtools/scores/')
+        print(str)
+        raise Warning(str)
 class TestSpatialFile(unittest.TestCase):
     @classmethod
     def setUpClass(cls):
         cls.myscores = ProVsPleiade([os.path.join(TESTBASE_DIR, 'PRO', 'PRO_2019051300_2019051400.nc'),
                                      os.path.join(TESTBASE_DIR, 'PRO', 'PRO_2019051300_2019051400.nc')],
-                                     ['bli', 'bla'], os.path.join(TESTBASE_DIR, 'P250_GR_13_05_19_attr.nc'),
-                                     'DSN_T_ISBA', [1, 3, 5], [2.], [1.])
+                                    ['bli', 'bla'], os.path.join(TESTBASE_DIR, 'P250_GR_13_05_19_attr.nc'),
+                                    'DSN_T_ISBA', [1, 3, 5], [2.], [1.])
         cls.myscores.apply_mask(maskfile=os.path.join(TESTBASE_DIR, "masque_glacier2017_foret_ville_riviere.nc"))
+
 
     def test_create_file(self):
         sf = SpatialScoreFile(['bli', 'bla'], [1, 3, 5], [2.], [1.])
@@ -151,120 +159,6 @@
         diag.addlogo()
         diag.save(os.path.join(self.diroutput, "moranscatter.png"), formatout="png")
         diag.close()
-=======
-class TestInstall(unittest.TestCase):
-
-    def test_paths(self):
-        # str = snowtools.__path__
-        # str = os.system('ls $PWD')
-        # raise Warning(str)
-        # str = os.system('ls $PWD/snowtools/')
-        # print(str)
-        # raise Warning(str)
-        str = os.system('ls $PWD/snowtools/scores/')
-        print(str)
-        raise Warning(str)
-
-# class TestSpatialFile(unittest.TestCase):
-#     @classmethod
-#     def setUpClass(cls):
-#         cls.myscores = ProVsPleiade([os.path.join(TESTBASE_DIR, 'PRO', 'PRO_2019051300_2019051400.nc'),
-#                                      os.path.join(TESTBASE_DIR, 'PRO', 'PRO_2019051300_2019051400.nc')],
-#                                      ['bli', 'bla'], os.path.join(TESTBASE_DIR, 'P250_GR_13_05_19_attr.nc'),
-#                                      'DSN_T_ISBA', [1, 3, 5], [2.], [1.])
-#         cls.myscores.apply_mask(maskfile=os.path.join(TESTBASE_DIR, "masque_glacier2017_foret_ville_riviere.nc"))
-#
-#     def test_create_file(self):
-#         sf = SpatialScoreFile(['bli', 'bla'], [1, 3, 5], [2.], [1.])
-#         # print(sf.POD)
-#
-#     @unittest.skipIf(not TIME_CRPS, "No crps timing required")
-#     def test_time_crps_methods(self):
-#         fc = self.myscores.fc_data['bli'].data[~np.isnan(self.myscores.fc_data['bli'].data)]  # *100
-#         obs = self.myscores.obs_data.data[~np.isnan(self.myscores.obs_data.data)]  # *100
-#         meanobs = np.nanmean(obs)
-#         ens_scores = EnsembleScores([1], [1], (meanobs,), fc.reshape(np.size(fc), 1))
-#         vars = {**globals(), **locals()}
-#         # print(vars)
-#         # print("crps_spatial_scipy", timeit.timeit("crps_spatial_scipy(fc, np.array([meanobs, meanobs]))",
-#         #                     globals=vars, number=30))
-#         print("call_crps", timeit.timeit("call_crps(fc, meanobs)",
-#                             globals=vars, number=30))
-#         print("ens_scores.CRPS()", timeit.timeit("ens_scores.CRPS()",
-#                             globals=vars, number=30))
-#         print("ens_scores.CRPS_decomp()", timeit.timeit("ens_scores.CRPS_decomp()",
-#                             globals=vars, number=30))
-#
-#     def test_crps_functions(self):
-#         fc = self.myscores.fc_data['bli'].data[~np.isnan(self.myscores.fc_data['bli'].data)] # *100
-#         obs = self.myscores.obs_data.data[~np.isnan(self.myscores.obs_data.data)] # *100
-#         meanobs = np.nanmean(obs)
-#         ens_scors = EnsembleScores([1], [1], (meanobs,), fc.reshape(np.size(fc), 1))
-#
-#         sps2 = call_crps(fc, obs)
-#         self.assertAlmostEqual(sps2, 0.05011011529)
-#         sps3 = call_crps(fc, meanobs)
-#         self.assertAlmostEqual(sps3, 0.26393349433)
-#         crps = ens_scors.CRPS()
-#         self.assertAlmostEqual(crps, 0.26393349433)
-#         crps, reli, crps_pot = ens_scors.CRPS_decomp()
-#         self.assertAlmostEqual(crps, 0.26393349433)
-#         self.assertAlmostEqual(reli, 0.2633282234)
-#         self.assertAlmostEqual(crps_pot, 0.0006052709)
-#         myfc = np.array([1., 2., 3., 4.])
-#         ens_scors2 = EnsembleScores([1], [1], (2.5,), myfc.reshape(np.size(myfc), 1))
-#         crps, reli, crps_pot = ens_scors2.CRPS_decomp()
-#         self.assertAlmostEqual(crps, 0.375)
-#         self.assertAlmostEqual(reli, 0.125)
-#         self.assertAlmostEqual(crps_pot, 0.25)
-#         sps3 = call_crps(myfc, np.array(2.75))
-#         self.assertAlmostEqual(sps3, 0.375)
-#
-#     def test_calc_spatial_scores(self):
-#         self.myscores.process()
-#         self.assertAlmostEqual(self.myscores.score_ds['SPS'].data[0], 0.05011011529)
-#         # print(self.myscores.score_ds)
-#
-#     def test_local_moran(self):
-#         local_moran = LocalMoranData(self.myscores.fc_data['bli'].data)
-#         self.assertAlmostEqual(local_moran.moran_I, 0.876794444)
-#         # TODO: implement tests for colored moran scatter plot and quadrant map
-#         # local_moran.plot_moran_scatter_colored('snow height', title=self.myscores.experiments[0])
-#         # lcc = LCCProjectionType(self.myscores.fc_data['bli'].xx.data, self.myscores.fc_data['bli'].yy.data)
-#         # print(lcc.crs)
-#         # local_moran.plot_quadrant_map(self.myscores.obs_data.xx.data, self.myscores.obs_data.yy.data, lcc.crs)
-#
-#         # print(loca_moran)
-#
-#
-# class TestPerfDiag(TestWithTempFolderWithLog):
-#
-#     def test_perfdiag_fig(self):
-#         diag = PerfDiag()
-#         diag.plot_scores([0.2, 0.5, 0.6, 0.9], [0.1, 0.5, 0.7, 0.4])
-#         diag.add_legend()
-#         diag.addlogo()
-#         diag.save(os.path.join(self.diroutput, "perfdiag.png"), formatout="png")
-#
-#
-# class TestFuzzyDiag(TestWithTempFolderWithLog):
-#
-#     def test_fuzzy_diag_fig(self):
-#         diag = FuzzyScoreDiagram()
-#         rng = np.random.default_rng(12345)
-#         diag.draw(rng.uniform(low=0., high=1, size=(5, 10)), range(1, 6), range(0, 10))
-#         diag.save(os.path.join(self.diroutput, "fuzzydiag.png"), formatout="png")
-#
-#
-# class TestMoranScatter(TestWithTempFolderWithLog):
-#
-#     def test_moran_scatter_fig(self):
-#         diag = MoranScatter('snow height')
-#         diag.plot_var(np.array([0.2, 0.5, 0.6, 0.9, 0.1, 0.4, 1.3, 0.3, 0.15, 0.25]),
-#                       np.array([0.1, 0.5, 0.7, 1.1, 0.4, 0.5, 0.8, 0.9, 0.2, 0.15]))
-#         diag.addlogo()
-#         diag.save(os.path.join(self.diroutput, "moranscatter.png"), formatout="png")
->>>>>>> 0ddcf077
 
 
 if __name__ == "__main__":
