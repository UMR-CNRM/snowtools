#!/usr/bin/env python3
# -*- coding: utf-8 -*-
"""
Created on 22 nov. 2021

@author: radanovics
"""
import os
import sys
import subprocess
import shutil
import unittest
import datetime
import tempfile

from netCDF4 import Dataset

from snowtools.DATA import SNOWTOOLS_DIR
from snowtools.DATA import TESTBASE_DIR
_here = os.path.dirname(os.path.realpath(__file__))
TEST_DATA_DIR = os.path.join(TESTBASE_DIR, "FORCING")


@unittest.skipIf(not os.path.isfile(os.path.join(TEST_DATA_DIR, "METEO_KENTTAROVA.csv")),
        'Input test data not available')
class TemplateCreationForcingTest(unittest.TestCase):
    """Test Forcing creation script (csv to Forcing)"""
    def setUp(self):
        basediroutput = os.path.join(_here, "fail_test")
        if not os.path.isdir(basediroutput):
            os.makedirs(basediroutput)
        prefix = "output" + datetime.datetime.today().strftime("%Y%m%d%H%M%S%f-")
        self.diroutput = tempfile.mkdtemp(prefix=prefix, dir=basediroutput)

    def test_create_forcing_default(self):
<<<<<<< HEAD
        p = subprocess.run([sys.executable, os.path.join(SNOWTOOLS_DIR,
                                                         'scripts/create_forcing/Template_creation_FORCING.py'),
=======
        p = subprocess.run([sys.executable, '-m', 'snowtools.scripts.create_forcing.Template_creation_FORCING',
>>>>>>> fefdd0c9
                            '-i',
                            os.path.join(TEST_DATA_DIR, "METEO_KENTTAROVA.csv"), '-o',
                            os.path.join(self.diroutput, 'created_forcing.nc')], env=os.environ)
        self.assertEqual(p.returncode, 0, 'snowtools/scripts/create_forcing/Template_creation_FORCING.py failed')
        self.assertTrue(os.path.isfile(os.path.join(self.diroutput, 'created_forcing.nc')))
        with Dataset(os.path.join(self.diroutput, 'created_forcing.nc'), 'r', format='NETCDF4_CLASSIC') as ncfile:
            humrel = ncfile.variables['HUMREL'][:]
            self.assertAlmostEqual(humrel[0], 76., msg='humidity data not as expected')

    def test_create_forcing_station_info(self):
<<<<<<< HEAD
        p = subprocess.run([sys.executable, os.path.join(SNOWTOOLS_DIR,
                                                         'scripts/create_forcing/Template_creation_FORCING.py'),
=======
        p = subprocess.run([sys.executable, '-m', 'snowtools.scripts.create_forcing.Template_creation_FORCING',
>>>>>>> fefdd0c9
                            '-i',
                            os.path.join(TEST_DATA_DIR, "METEO_KENTTAROVA.csv"), '-o',
                            os.path.join(self.diroutput, 'created_forcing_fantasy_station.nc'), '--lon', '15.5',
                            '--lat', '46.2', '--zs', '400', '--meta', 'title=FORCING for fantasy station',
                            '--meta', 'contributor_name=pink rhinoceros', '--meta',
                            'contributor_role=drank a lot of coffee'], env=os.environ)
        self.assertEqual(p.returncode, 0, 'snowtools/scripts/create_forcing/Template_creation_FORCING.py failed')
        self.assertTrue(os.path.isfile(os.path.join(self.diroutput, 'created_forcing_fantasy_station.nc')))
        with Dataset(os.path.join(self.diroutput, 'created_forcing_fantasy_station.nc'), 'r',
                     format='NETCDF4_CLASSIC') as ncfile:
            humrel = ncfile.variables['HUMREL'][:]
            self.assertAlmostEqual(humrel[0], 76., msg='humidity data not as expected')
            lon = ncfile.variables['LON'][:]
            self.assertAlmostEqual(lon, 15.5, msg='longitude not as expected')
            zs = ncfile.variables['ZS'][:]
            self.assertEqual(zs, 400, msg="station altitude not as expected")
            contrib = ncfile.getncattr('contributor_name')
            self.assertEqual(contrib, 'pink rhinoceros', msg='contributor name not as expected')

    def tearDown(self):
        if not os.listdir(self.diroutput):
            # Suppression des sous-dossiers de fail_test correspondant aux tests OK
            shutil.rmtree(self.diroutput)


if __name__ == "__main__":
    unittest.main()<|MERGE_RESOLUTION|>--- conflicted
+++ resolved
@@ -33,12 +33,8 @@
         self.diroutput = tempfile.mkdtemp(prefix=prefix, dir=basediroutput)
 
     def test_create_forcing_default(self):
-<<<<<<< HEAD
         p = subprocess.run([sys.executable, os.path.join(SNOWTOOLS_DIR,
                                                          'scripts/create_forcing/Template_creation_FORCING.py'),
-=======
-        p = subprocess.run([sys.executable, '-m', 'snowtools.scripts.create_forcing.Template_creation_FORCING',
->>>>>>> fefdd0c9
                             '-i',
                             os.path.join(TEST_DATA_DIR, "METEO_KENTTAROVA.csv"), '-o',
                             os.path.join(self.diroutput, 'created_forcing.nc')], env=os.environ)
@@ -49,12 +45,8 @@
             self.assertAlmostEqual(humrel[0], 76., msg='humidity data not as expected')
 
     def test_create_forcing_station_info(self):
-<<<<<<< HEAD
         p = subprocess.run([sys.executable, os.path.join(SNOWTOOLS_DIR,
                                                          'scripts/create_forcing/Template_creation_FORCING.py'),
-=======
-        p = subprocess.run([sys.executable, '-m', 'snowtools.scripts.create_forcing.Template_creation_FORCING',
->>>>>>> fefdd0c9
                             '-i',
                             os.path.join(TEST_DATA_DIR, "METEO_KENTTAROVA.csv"), '-o',
                             os.path.join(self.diroutput, 'created_forcing_fantasy_station.nc'), '--lon', '15.5',
