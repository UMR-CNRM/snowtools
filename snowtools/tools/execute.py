--- conflicted
+++ resolved
@@ -39,16 +39,6 @@
     callSystemOrDie(commande, errorcode=errorcode)
 
 
-<<<<<<< HEAD
-def printandcallSystemOrDie(commande, errorcode=None):
-    """Method to print and execute a system command and kill the current program if it fails."""
-
-    print(commande)
-    callSystemOrDie(commande, errorcode=errorcode)
-
-
-=======
->>>>>>> 44a07a43
 def callSurfexOrDie(commande, moderun="NORMAL", nproc=1, errorcode=None):
     """Method to execute a SURFEX binary and kill the current program if it fails.
     Include the setting of MPI and OpenMP tasks, and the extension of stack memory.
