# -*- coding: utf-8 -*-

# Author: M. Lafaysse 24/05/2017
# Recoding of functionalities of faitNAMetPGD in snowtools1 for projects snowtools2 and vortex


# General python modules
import numpy as np
import os
import six

# Snowtools modules
from snowtools.utils.prosimu import prosimu_base
from snowtools.utils.dates import checkdateafter
from snowtools.utils.FileException import FileNameException, VarDimensionException

from bronx.datagrip.namelist import NamelistParser


def update_surfex_namelist_file(datebegin, namelistfile="OPTIONS.nam",
                                forcing="FORCING.nc", dateend=None, updateloc=True,
                                physicaloptions={}, snowparameters={}, nmembers=None,
                                no_caution=False, cselect=None):
    """This function updates a namelist file through the bronx module. Called by standalone S2M but not by vortex

    :param datebegin: Initial date of simulation
    :type datebegin: class:`bronx.stdtypes.date.Date`
    :param namelistfile: Address of namelist to modified. Defaults to "OPTIONS.nam"
    :type namelistfile: str, optional
    :param forcing: Address of associated forcing file. Defaults to "FORCING.nc"
    :type forcing: str, optional
    :param dateend: Last date of simulation (only necessary if different from the end of the FORCING file)
    :type dateend: class:`bronx.stdtypes.date.Date`, optional
    :param updateloc: Modify coordinates in the namelist from the forcing file. Defaults to True
    :param physicaloptions: ESCROC physical options. Defaults to {}.
    :type physicaloptions: dict, optional
    :param snowparameters: ESCROC physical parameters. Defaults to {}.
    :type snowparameters: dict, optional
    :type updateloc: bool, optional
    :param nmembers: number of members for mutiphysics simulations. Defaults to None
    :type nmembers: int, optional
    :param no_caution: do not open the forcing to reduce computation time
    :type no_caution: boolean, optional
    """
    if not os.path.isfile(namelistfile):
        raise FileNameException(os.getcwd() + "/OPTIONS.nam")
    n = NamelistParser()

    if nmembers is None:  # this doesn't work on beaufix.
        os.rename(namelistfile, "OPTIONS_base.nam")
        N = n.parse("OPTIONS_base.nam")
        update_surfex_namelist_object(N, datebegin=datebegin, forcing=forcing, dateend=dateend, updateloc=updateloc,
                                      physicaloptions=physicaloptions, snowparameters=snowparameters,
                                      no_caution=no_caution, cselect=cselect)
    else:
        N = n.parse(namelistfile)
        update_namelist_object_nmembers(N, nmembers)
    namSURFEX = open(namelistfile, 'w')
    namSURFEX.write(N.dumps())
    namSURFEX.close()


def update_surfex_namelist_object(NamelistObject, datebegin, forcing="FORCING.nc",
                                  dateend=None, updateloc=True, physicaloptions={}, snowparameters={},
                                  no_caution=False, cselect = None):
    """This function updates a class:`bronx.datagrip.namelist.NamelistSet` object. Called directly by vortex algos.

    :param NamelistObject: Namelist to modified.
    :type NamelistObject: class:`bronx.datagrip.namelist.NamelistSet`
    :param datebegin: Initial date of simulation
    :type datebegin: class:`bronx.stdtypes.date.Date`
    :param forcing: Address of associated forcing file. Defaults to "FORCING.nc"
    :type forcing: str, optional
    :param dateend: Last date of simulation (only necessary if different from the end of the FORCING file)
    :type dateend: class:`bronx.stdtypes.date.Date`, optional
    :param updateloc: Modify coordinates in the namelist from the forcing file. Defaults to True
    :type updateloc: bool, optional
    :param nmembers: number of members for SODA simulations. Defaults to None
    :type nmembers: int, optional
    :param physicaloptions: ESCROC physical options. Defaults to {}.
    :type physicaloptions: dict, optional
    :param snowparameters: ESCROC physical parameters. Defaults to {}.
    :type snowparameters: dict, optional
    :param no_caution: do not open the forcing to reduce computation time
    :type no_caution: boolean, optional
    :param cselect: do not open the forcing to reduce computation time
    :type no_caution: boolean, optional
    :param cselect: set a list of diagnostic variables
    :type cselect: list
    """
    NamelistObject = update_mandatory_settings(NamelistObject)
    NamelistObject = update_dates(NamelistObject, datebegin)
    if updateloc:
        NamelistObject = update_loc(NamelistObject, forcing)

    NamelistObject = update_forcingdates(NamelistObject, datebegin, dateend, forcing=forcing, no_caution=no_caution)

    NamelistObject = update_physicaloptions(NamelistObject, **physicaloptions)
    NamelistObject = update_snowparameters(NamelistObject, **snowparameters)

    if cselect:
        NamelistObject = update_cselect(NamelistObject, cselect)
    return NamelistObject


def check_or_create_block(NamelistObject, blockname):
    """Create a new namelist block only if it does not already exist.

    :param NamelistObject: Namelist to modified
    :type NamelistObject: class:`bronx.datagrip.namelist.NamelistSet`
    :param blockname: name of new block
    :type blockname: str
    """
    if blockname not in NamelistObject.keys():
        NamelistObject.newblock(blockname)


def update_mandatory_settings(NamelistObject):
    """Force some options whose values are mandatory to be compatible with snowtools_git

    :param NamelistObject: Namelist to modified
    :type NamelistObject: class:`bronx.datagrip.namelist.NamelistSet`
    """
    check_or_create_block(NamelistObject, "NAM_IO_OFFLINE")
    NamelistObject["NAM_IO_OFFLINE"].CSURF_FILETYPE = "NC "
    NamelistObject["NAM_IO_OFFLINE"].CFORCING_FILETYPE = "NETCDF"
    NamelistObject["NAM_IO_OFFLINE"].CTIMESERIES_FILETYPE = "NETCDF"
    NamelistObject["NAM_IO_OFFLINE"].LRESTART = True

    '''The following options are necessary to output homogeneous fluxes among the Crocus community'''
    '''(fluxes averaged over the output time step)'''
    NamelistObject["NAM_DIAG_SURFn"].LSURF_BUDGET = True
    NamelistObject["NAM_DIAG_SURFn"].LSURF_BUDGETC = True
    NamelistObject["NAM_DIAG_SURFn"].LRESET_BUDGETC = True
    NamelistObject["NAM_WRITE_DIAG_SURFn"].LRESETCUMUL = True

    return NamelistObject


def update_dates(NamelistObject, datebegin):
    """Modify SURFEX namelist for defining the beginning of the simulation.

    :param NamelistObject: Namelist to modified
    :type NamelistObject: class:`bronx.datagrip.namelist.NamelistSet`
    :param datebegin: Initial date of simulation
    :type datebegin: class:`bronx.stdtypes.date.Date`
    """
    check_or_create_block(NamelistObject, "NAM_PREP_SURF_ATM")
    NamelistObject["NAM_PREP_SURF_ATM"].NYEAR = datebegin.year
    NamelistObject["NAM_PREP_SURF_ATM"].NMONTH = datebegin.month
    NamelistObject["NAM_PREP_SURF_ATM"].NDAY = datebegin.day
    NamelistObject["NAM_PREP_SURF_ATM"].XTIME = datebegin.hour * 3600.

    return NamelistObject


def update_loc(NamelistObject, forcing):
    """Modify SURFEX namelist for defining the coordinates of the simulation points.

    :param NamelistObject: Namelist to modified
    :type NamelistObject: class:`bronx.datagrip.namelist.NamelistSet`
    :param forcing: Address of associated forcing file.
    :type forcing: str
    """
    if NamelistObject["NAM_PGD_GRID"].CGRID == "LONLATVAL":
        check_or_create_block(NamelistObject, "NAM_LONLATVAL")
        # Read coordinates in FORCING file
        forc = prosimu_base(forcing)
        latitudes1d = forc.read("LAT")
        longitudes1d = forc.read("LON")
        forc.close()

        if len(latitudes1d.shape) > 1:
            raise VarDimensionException("LAT", latitudes1d)

        if len(longitudes1d.shape) > 1:
            raise VarDimensionException("LON", longitudes1d)

        # Constant dlat/dlon
        dlat1d = np.zeros_like(latitudes1d) + 0.5
        dlon1d = np.zeros_like(longitudes1d) + 0.5

        NamelistObject["NAM_LONLATVAL"].XY = list(latitudes1d)
        NamelistObject["NAM_LONLATVAL"].XX = list(longitudes1d)
        NamelistObject["NAM_LONLATVAL"].XDY = list(dlat1d)
        NamelistObject["NAM_LONLATVAL"].XDX = list(dlon1d)
        NamelistObject["NAM_LONLATVAL"].NPOINTS = len(longitudes1d)

    NamelistObject["NAM_IO_OFFLINE"].LWRITE_COORD = False

    # another special patch/bugfix for distributed simulations (then CGRID==IGN)
    if NamelistObject["NAM_PGD_GRID"].CGRID == "IGN":
        NamelistObject["NAM_IO_OFFLINE"].LWRITE_TOPO = False
    else:
        NamelistObject["NAM_IO_OFFLINE"].LWRITE_TOPO = True

    return NamelistObject


def update_forcingdates(NamelistObject, datebegin, dateend, forcing="FORCING.nc", no_caution=False):
    """Modify SURFEX namelist limiting the dates to read in a FORCING file longer than the simulation.

    :param NamelistObject: Namelist to modified
    :type NamelistObject: class:`bronx.datagrip.namelist.NamelistSet`
    :param datebegin: Initial date of simulation
    :type datebegin: class:`bronx.stdtypes.date.Date`
    :param dateend: Last date of simulation
    :type dateend: class:`bronx.stdtypes.date.Date`
    :param forcing: Address of associated forcing file. Defaults to "FORCING.nc"
    :type forcing: str, optional
    :param no_caution: do not check the forcing dates to reduce computation time (dangerous option, not recommended)
    :type no_caution: boolean, optional
    """
    if no_caution:
        # Assume forcing dates are equal or larger than s2m option
        # Very dangerous option, not compatible with yearly simulations
        dateforcbegin = datebegin  # only used for the final test, ok while real dateforcbegin <= datebegin
        dateforcend = dateend  # only used for the final test, ok while real dateforcend >= dateend
    else:
        # Normal case
        forc = prosimu(forcing)
        timeforc = forc.readtime()
        forc.close()

<<<<<<< HEAD
        dateforcbegin = timeforc[0]
        dateforcend = timeforc[-1]
=======
    forc = prosimu_base(forcing)
    timeforc = forc.readtime()
    forc.close()

    dateforcbegin = timeforc[0]
    dateforcend = timeforc[-1]
>>>>>>> ccb2bf0e

        print("DATES OF THE FORCING FILE:", dateforcbegin, dateforcend)
        print("PRESCRIBED SIMULATION DATES:", datebegin, dateend)

        checkdateafter(datebegin, dateforcbegin)
        if dateend:
            checkdateafter(dateend, dateforcbegin)
        else:
            dateend = dateforcend

    if datebegin > dateforcbegin or dateend < dateforcend or no_caution:
        NamelistObject["NAM_IO_OFFLINE"].LDELAYEDSTART_NC = True

    NamelistObject["NAM_IO_OFFLINE"].NDATESTOP = [dateend.year, dateend.month, dateend.day, dateend.hour * 3600]

    return NamelistObject


def update_physicaloptions(NamelistObject, **kwargs):
    """Modify physical options for ESCROC simulations

    :param NamelistObject: Namelist to modified
    :type NamelistObject: class:`bronx.datagrip.namelist.NamelistSet`
    :param kwargs: ESCROC physical options. Defaults to {}.
    :type kwargs: dict, optional
    """
    check_or_create_block(NamelistObject, "NAM_ISBA_SNOWn")
    check_or_create_block(NamelistObject, "NAM_ISBAn")

    for key, value in six.iteritems(kwargs):
        if key.upper() in ["CSNOWDRIFT", "LSNOWDRIFT_SUBLIM", "LSNOW_ABS_ZENITH", "CSNOWMETAMO",
                           "CSNOWRAD", "CSNOWFALL", "CSNOWCOND", "CSNOWHOLD", "CSNOWCOMP", "CSNOWZREF", "LSNOWSYTRON"]:
            setattr(NamelistObject["NAM_ISBA_SNOWn"], key.upper(), value)
        elif key.upper() in ["CSNOWRES"]:
            setattr(NamelistObject["NAM_ISBAn"], key.upper(), value)
    return NamelistObject


def update_snowparameters(NamelistObject, **kwargs):
    """Modify physical parameters for ESCROC simulations

    :param NamelistObject: Namelist to modified
    :type NamelistObject: class:`bronx.datagrip.namelist.NamelistSet`
    :param kwargs: ESCROC physical parameters. Defaults to {}.
    :type kwargs: dict, optional
    """
    check_or_create_block(NamelistObject, "NAM_SURF_CSTS")
    check_or_create_block(NamelistObject, "NAM_SURF_SNOW_CSTS")
    check_or_create_block(NamelistObject, "NAM_ISBAn")
    for key, value in six.iteritems(kwargs):
        if key.upper() in ["XZ0SN", "XZ0HSN", "XTAU_LW"]:
            setattr(NamelistObject["NAM_SURF_CSTS"], key.upper(), value)
        elif key.upper() in ["XALBICE1", "XALBICE2", "XALBICE3", "XRHOTHRESHOLD_ICE", "XZ0ICEZ0SNOW",
                             "XVAGING_GLACIER", "XVAGING_NOGLACIER", "XVVISC3", "X_RI_MAX",
                             "XIMPUR_WET", "XIMPUR_DRY"]:
            setattr(NamelistObject["NAM_SURF_SNOW_CSTS"], key.upper(), value)
        elif key.upper() in ["XCVHEATF"]:
            setattr(NamelistObject["NAM_ISBAn"], key.upper(), value)
        else:
            print("IGNORE FIELD " + key + " : not in namelist.")

    return NamelistObject


def update_cselect(NamelistObject, cselect):
    setattr(NamelistObject['NAM_WRITE_DIAG_SURFN'], 'CSELECT', cselect)


def update_namelist_object_nmembers(NamelistObject, nmembers):
    """Modify number of members for SODA simulations

    :param NamelistObject: Namelist to modified
    :type NamelistObject: class:`bronx.datagrip.namelist.NamelistSet`
    :param nmembers: number of members for SODA simulations.
    :type nmembers: int
    """
    if nmembers is not None:
        check_or_create_block(NamelistObject, "NAM_ENS")
        setattr(NamelistObject["NAM_ENS"], 'NENS', nmembers)
        print("NENS set to {}".format(nmembers))

    return NamelistObject


def update_namelist_var(namelist_file, data_file):
    import shutil
    """ Modify snowmaking parameters.
    The function reads "water consumption data for snowmaking" from an external file (data_file)
    and updates a namelist (namelist_file) accordingly.
    This function was implemented by C. Carmagnola in December 2018 (PROSNOW project).
    Comment Matthieu : the copy at the end is awful and dangerous for use in vortex, can we remove ?


    :param namelist_file: namelist address
    :type namelist_file: str
    :param data_file: file containing water consumption data
    :type data_file: str
    """

    # 1) Read data from an external file

    if not os.path.isfile(data_file):
        raise FileNameException(data_file)

    mdat = open(data_file)
    var_tbc = []

    for line in mdat:
        maliste = line.split()
        var_tbc = var_tbc + [maliste[2]]

    for i in range(len(var_tbc)):
        var_tbc[i] = float(var_tbc[i])

#     print "Water consumption for snowmaking (kg/m2) - In external file:"
#     print var_tbc
#     print "--------------"

    # 2) Put data from an external file into the namelist

    if not os.path.isfile(namelist_file):
        raise FileNameException(namelist_file)

    n = NamelistParser()
    NamelistObject = n.parse(namelist_file)

    check_or_create_block(NamelistObject, "XPROD_SCHEME")
    NamelistObject["NAM_SURF_SNOW_CSTS"].XPROD_SCHEME = var_tbc

#     print "Water consumption for snowmaking (kg/m2) - In namelist:"
#     print NamelistObject["NAM_SURF_SNOW_CSTS"].XPROD_SCHEME

    namSURFEX = open(namelist_file, 'w')
    namSURFEX.write(NamelistObject.dumps())
    namSURFEX.close()

    shutil.copy(namelist_file, "OPTIONS.nam")<|MERGE_RESOLUTION|>--- conflicted
+++ resolved
@@ -218,21 +218,12 @@
         dateforcend = dateend  # only used for the final test, ok while real dateforcend >= dateend
     else:
         # Normal case
-        forc = prosimu(forcing)
+        forc = prosimu_base(forcing)
         timeforc = forc.readtime()
         forc.close()
 
-<<<<<<< HEAD
         dateforcbegin = timeforc[0]
         dateforcend = timeforc[-1]
-=======
-    forc = prosimu_base(forcing)
-    timeforc = forc.readtime()
-    forc.close()
-
-    dateforcbegin = timeforc[0]
-    dateforcend = timeforc[-1]
->>>>>>> ccb2bf0e
 
         print("DATES OF THE FORCING FILE:", dateforcbegin, dateforcend)
         print("PRESCRIBED SIMULATION DATES:", datebegin, dateend)
