--- conflicted
+++ resolved
@@ -80,72 +80,7 @@
         self.contributor_name = ' ; '.join(contributors)
         self.contributor_role = ' ; '.join(roles)
 
-        self.get_coord()
-
-        self.time_coverage_start = time[0].isoformat()
-        self.time_coverage_end = time[-1].isoformat()
-        self.time_coverage_duration = str(time[-1] - time[0])
-        if len(time) > 1:
-            self.time_coverage_resolution = str(time[1] - time[0])
-
-        # With vortex snowtools_commit is extracted by S2MTaskMixin because git is not available on computing nodes
-        # With snowtools on PC the commit is extracted here.
-        if 'snowtools_commit' not in additionnal_attributes:
-            self.snowtools_commit = get_summary_git(SNOWTOOLS_CEN)
-
-        self.python_version = sys.version
-        self.python_binary = os.path.realpath(sys.executable)
-
-        # Add attributes provided in the dictionnary to the netcdf file (can also be empty)
-        for attribute in additionnal_attributes:
-            setattr(self, attribute, additionnal_attributes[attribute])
-
-    def standard_names(self):
-        return dict(ZS = 'surface_altitude',
-                    time       = 'time'
-                    )
-
-    def readtime(self):
-        # Vérification du nom de la variable
-        if "time" not in list(self.variables.keys()):
-            raise VarNameException("time", self.filepath())
-
-        time = self.variables["time"]
-
-        if not hasattr(time, 'units'):
-            raise TimeUnitsException(self.filepath())
-
-        if netCDF4.__version__ >= '1.4.2':
-            return np.array(netCDF4.num2date(time[:], time.units, only_use_cftime_datetimes=False))
-        elif netCDF4.__version__ >= '1.4.0':
-            return np.array(netCDF4.num2date(time[:], time.units, only_use_cftime_datetimes=False,
-                                             only_use_python_datetimes=True))
-        else:
-            return np.array(netCDF4.num2date(time[:], time.units))
-
-    def get_coord(self):
-
-        latname = self.getlatname
-        lonname = self.getlonname
-        altiname = "ZS"
-        xname, yname = self.getcoordname
-
-        if (set([latname, lonname]).issubset(set(self.variables.keys()))):
-            lat, lon = self.variables[latname], self.variables[lonname]
-        else:
-            if (set([xname, yname]).issubset(set(self.variables.keys()))):
-                lat, lon = self.xy2latlon(self.variables[xname], self.variables[yname])
-            else:
-                try:
-                    self.addCoord()
-                    lat, lon = self.variables[latname], self.variables[lonname]
-                except Exception:
-                    raise VarNameException(latname, self.filepath())
-
-        if altiname in self.variables.keys():
-            alti = self.variables[altiname]
-        else:
-            alti = np.nan
+        lat, lon, alti = self.get_coord()
 
         self.geospatial_lat_min = np.min(lat)
         self.geospatial_lat_max = np.max(lat)
@@ -157,6 +92,73 @@
         self.geospatial_vertical_max = np.max(alti)
         self.geospatial_vertical_units = 'm'
         self.geospatial_vertical_positive = 'up'
+
+        self.time_coverage_start = time[0].isoformat()
+        self.time_coverage_end = time[-1].isoformat()
+        self.time_coverage_duration = str(time[-1] - time[0])
+        if len(time) > 1:
+            self.time_coverage_resolution = str(time[1] - time[0])
+
+        # With vortex snowtools_commit is extracted by S2MTaskMixin because git is not available on computing nodes
+        # With snowtools on PC the commit is extracted here.
+        if 'snowtools_commit' not in additionnal_attributes:
+            self.snowtools_commit = get_summary_git(SNOWTOOLS_CEN)
+
+        self.python_version = sys.version
+        self.python_binary = os.path.realpath(sys.executable)
+
+        # Add attributes provided in the dictionnary to the netcdf file (can also be empty)
+        for attribute in additionnal_attributes:
+            setattr(self, attribute, additionnal_attributes[attribute])
+
+    def standard_names(self):
+        return dict(ZS = 'surface_altitude',
+                    time       = 'time'
+                    )
+
+    def readtime(self):
+        # Vérification du nom de la variable
+        if "time" not in list(self.variables.keys()):
+            raise VarNameException("time", self.filepath())
+
+        time = self.variables["time"]
+
+        if not hasattr(time, 'units'):
+            raise TimeUnitsException(self.filepath())
+
+        if netCDF4.__version__ >= '1.4.2':
+            return np.array(netCDF4.num2date(time[:], time.units, only_use_cftime_datetimes=False))
+        elif netCDF4.__version__ >= '1.4.0':
+            return np.array(netCDF4.num2date(time[:], time.units, only_use_cftime_datetimes=False,
+                                             only_use_python_datetimes=True))
+        else:
+            return np.array(netCDF4.num2date(time[:], time.units))
+
+    def get_coord(self):
+
+        latname = self.getlatname
+        lonname = self.getlonname
+        altiname = "ZS"
+        xname, yname = self.getcoordname
+
+        if (set([latname, lonname]).issubset(set(self.variables.keys()))):
+            lat, lon = self.variables[latname], self.variables[lonname]
+        else:
+            if (set([xname, yname]).issubset(set(self.variables.keys()))):
+                lat, lon = self.xy2latlon(self.variables[xname], self.variables[yname])
+            else:
+                try:
+                    self.addCoord()
+                    lat, lon = self.variables[latname], self.variables[lonname]
+                except Exception:
+                    raise VarNameException(latname, self.filepath())
+
+        if altiname in self.variables.keys():
+            alti = self.variables[altiname]
+        else:
+            alti = np.nan
+
+        return lat, lon, alti
 
     def xy2latlon(self, x, y):
         from pyproj import Transformer
@@ -463,7 +465,11 @@
                                                             self.soil_long_names(varname)
 
 
-<<<<<<< HEAD
+class StandardHYDRO(_StandardNC):
+    def get_coord(self):
+        pass
+
+
 class LCCProjectionType(object):
 
     """
@@ -602,13 +608,8 @@
         kwargs_geom['dimensions'] = dimensions
         kwargs_geom['vcoordinate'] = vcoordinate
         geometry = geometryclass(**kwargs_geom)
-        
+
         return geometry
 
 
 
-=======
-class StandardHYDRO(_StandardNC):
-    def get_coord(self):
-        pass
->>>>>>> 7e28d099
