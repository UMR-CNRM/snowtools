# -*- coding: utf-8 -*-

"""
Created on 20 août 2019

@author: lafaysse
"""

import datetime
import os
import sys

import netCDF4
import configparser
import numpy as np

from snowtools.utils.FileException import VarNameException, UnknownGridTypeException, FileNameException,\
    TimeUnitsException
from snowtools.utils.infomassifs import infomassifs
from snowtools.utils.git import get_summary_git
from snowtools.DATA import SNOWTOOLS_DIR, SNOWTOOLS_CEN


class _StandardNC(netCDF4.Dataset):
    """
    abstract class for S2M netcdf file based on ACDD conventions
    """

    def read_constant_attributes(self, section):
        config = configparser.RawConfigParser()
        rootdir = SNOWTOOLS_DIR
        confile = os.path.join(rootdir, 'conf', 'S2M_Standard_Metadata.ini')
        if os.path.isfile(confile):
            config.read(confile)
            myconfig = dict(config.items(section))
            # Add conf variables into the global attribute
            for key, value in list(myconfig.items()):
                if type(value) is str:
                    # Remove multiple spaces and line breaks
                    value = ' '.join(value.split())
                setattr(self, key, value)
        else:
            raise FileNameException(confile)

    def GlobalAttributes(self, **additionnal_attributes):

        time = self.readtime()
        reanalysis = (time[-1] - time[0]) > datetime.timedelta(days=360)  # Bad condition --> should be changed

        if reanalysis:
            self.read_constant_attributes('GlobalAttributesReanalysis')
            self.date_created = datetime.datetime.today().replace(second=0, microsecond=0).isoformat()
        else:
            self.read_constant_attributes('GlobalAttributesOper')
            # For reproductibility tests, the hour is fixed in the operational chain
            # In future versions it would be nice to use the operational rundate.
            self.date_created = datetime.datetime.today().replace(hour=12, minute=0, second=0,
                                                                  microsecond=0).isoformat()

        contributors = ['Matthieu Vernay', 'Matthieu Lafaysse', 'Mathieu Fructus', 'Léo Viallon-Galinier',
                        'Sabine Radanovics']
        roles = ['Matthieu Vernay collected the input data and develops the SAFRAN reanalysis',
                 'Matthieu Lafaysse leads the team and developments around the SURFEX-ISBA/Crocus simulations',
                 'Mathieu Fructus contributes to the SURFEX-ISBA/Crocus development',
                 'Léo Viallon-Galinier supervises the snowtools development',
                 'Sabine Radanovics contributes to snowtools development']

        try:
            login_who_run = os.getlogin()
            contributors.append(login_who_run)
            roles.append(login_who_run + ' ran this simulation')
        except OSError:
            # Note relevant on supercomputers, where by the way os.getlogin raises an error
            pass

        self.contributor_name = ' ; '.join(contributors)
        self.contributor_role = ' ; '.join(roles)

        self.get_coord()

        self.time_coverage_start = time[0].isoformat()
        self.time_coverage_end = time[-1].isoformat()
        self.time_coverage_duration = str(time[-1] - time[0])
        if len(time) > 1:
            self.time_coverage_resolution = str(time[1] - time[0])

        # With vortex snowtools_commit is extracted by S2MTaskMixin because git is not available on computing nodes
        # With snowtools on PC the commit is extracted here.
        if 'snowtools_commit' not in additionnal_attributes:
            self.snowtools_commit = get_summary_git(SNOWTOOLS_CEN)

        self.python_version = sys.version
        self.python_binary = os.path.realpath(sys.executable)

        # Add attributes provided in the dictionnary to the netcdf file (can also be empty)
        for attribute in additionnal_attributes:
            setattr(self, attribute, additionnal_attributes[attribute])

    def standard_names(self):
        return dict(ZS = 'surface_altitude',
                    time       = 'time'
                    )

    def readtime(self):
        # Vérification du nom de la variable
        if "time" not in list(self.variables.keys()):
            raise VarNameException("time", self.filepath())

        time = self.variables["time"]

        if not hasattr(time, 'units'):
            raise TimeUnitsException(self.filepath())

        if netCDF4.__version__ >= '1.4.2':
            return np.array(netCDF4.num2date(time[:], time.units, only_use_cftime_datetimes=False))
        elif netCDF4.__version__ >= '1.4.0':
            return np.array(netCDF4.num2date(time[:], time.units, only_use_cftime_datetimes=False,
                                             only_use_python_datetimes=True))
        else:
            return np.array(netCDF4.num2date(time[:], time.units))

    def get_coord(self):

        latname = self.getlatname
        lonname = self.getlonname
        altiname = "ZS"
        xname, yname = self.getcoordname

        if (set([latname, lonname]).issubset(set(self.variables.keys()))):
            lat, lon = self.variables[latname], self.variables[lonname]
        else:
            if (set([xname, yname]).issubset(set(self.variables.keys()))):
                lat, lon = self.xy2latlon(self.variables[xname], self.variables[yname])
            else:
                try:
                    self.addCoord()
                    lat, lon = self.variables[latname], self.variables[lonname]
                except Exception:
                    raise VarNameException(latname, self.filepath())

        if altiname in self.variables.keys():
            alti = self.variables[altiname]
        else:
            alti = np.nan

        self.geospatial_lat_min = np.min(lat)
        self.geospatial_lat_max = np.max(lat)
        self.geospatial_lon_min = np.min(lon)
        self.geospatial_lon_max = np.max(lon)
        self.geospatial_lat_units = "degree_north"
        self.geospatial_lon_units = "degree_east"
        self.geospatial_vertical_min = np.min(alti)
        self.geospatial_vertical_max = np.max(alti)
        self.geospatial_vertical_units = 'm'
        self.geospatial_vertical_positive = 'up'

    def xy2latlon(self, x, y):
        from pyproj import Transformer
        from bronx.datagrip.namelist import NamelistParser
        n = NamelistParser()
        N = n.parse("OPTIONS.nam")
        gridtype = N['NAM_PGD_GRID'].CGRID
        if gridtype == "IGN":
            projtype = N['NAM_IGN'].CLAMBERT
            if projtype == 'L93':
                epsg = 'epsg:2154'
            else:
                raise UnknownGridTypeException(gridtype, projtype)
        elif gridtype == "CONF PROJ":
            if N['NAM_CONF_PROJ'].XRPK == 0:
                epsg = 'epsg:23032'
            else:
                projtype = 'No Mercator: XRPK != 0 '
                raise UnknownGridTypeException(gridtype, projtype)
        else:
            raise UnknownGridTypeException(gridtype, "")

        transformer = Transformer.from_crs(epsg, 'epsg:4326')

        XX, YY = np.meshgrid(np.array(x), np.array(y))
        lon, lat = transformer.transform(XX, YY)

        return lat, lon

    def addCoord(self):
        '''Routine to add coordinates in the forcing file for the SAFRAN massifs'''
        INFOmassifs = infomassifs()
        dicLonLat = INFOmassifs.getAllMassifLatLon()
        if netCDF4.__version__ >= '1.4.2':
            massifnumber = self.variables['massif_number'][:]
        else:
            massifnumber = self.variables['massif_number']

        lat = np.empty(massifnumber.shape, np.float)
        lon = np.empty(massifnumber.shape, np.float)

        dimension = self.variables['ZS'].dimensions
        varFillValue = -9999999.

        for point in range(0, len(massifnumber)):
            lonlat = dicLonLat[massifnumber[point]]
            lat[point] = lonlat[1]
            lon[point] = lonlat[0]

        var = self.createVariable("LAT", np.float, dimension, fill_value=varFillValue)
        setattr(var, 'long_name', 'latitude')
        setattr(var, 'units', 'degrees_north')
        var[:] = lat
        var = self.createVariable("LON", np.float, dimension, fill_value=varFillValue)
        setattr(var, 'long_name', 'longitude')
        setattr(var, 'units', 'degrees_east')
        var[:] = lon

        return lat, lon

    def special_long_names(self):

        massifname = self.getmassifname
        longnames = dict()
        longnames[massifname] = 'SAFRAN massif number. Metadata are provided in the associated shapefile.'

        return longnames

    def add_standard_names(self):

        dicstd = self.standard_names()
        diclong = self.special_long_names()
        for varname in self.variables.keys():
            if varname in dicstd.keys():
                self.variables[varname].standard_name = dicstd[varname]
            if varname in diclong.keys():
                self.variables[varname].long_name = diclong[varname]


class StandardSAFRANetMET(_StandardNC):

    def GlobalAttributes(self, **additionnal_attributes):
        super(StandardSAFRANetMET, self).GlobalAttributes(**additionnal_attributes)
        self.read_constant_attributes('StandardSAFRANetMET')

    @property
    def getlatname(self):
        return 'LAT'

    @property
    def getlonname(self):
        return 'LON'

    @property
    def getcoordname(self):
        return 'x', 'y'

    def standard_names(self):

        dicfather = super(StandardSAFRANetMET, self).standard_names()

        dicson = dict(PSurf = 'surface_air_pressure',
                      Tair  = 'air_temperature',
                      Qair  = 'specific_humidity',
                      Wind_DIR = 'wind_from_direction',
                      Wind = 'wind_speed',
                      Rainf = 'rainfall_flux',
                      Snowf = 'snowfall_flux',
                      LWdown = 'surface_downwelling_longwave_flux_in_air',
                      DIR_SWdown = 'surface_direct_downwelling_shortwave_flux_in_air',
                      SCA_SWdown = 'surface_diffuse_downwelling_shortwave_flux_in_air',
                      NEB = 'cloud_area_fraction',
                      HUMREL = 'relative_humidity',
                      CO2air = 'mass_concentration_of_carbon_dioxide_in_air',
                      isoZeroAltitude = 'freezing_level_altitude',
                      LAT        = 'latitude',
                      LON        = 'longitude',
                      )

        dicfather.update(dicson)

        return dicfather


class StandardSAFRAN(StandardSAFRANetMET):

    def GlobalAttributes(self,  **additionnal_attributes):
        super(StandardSAFRAN, self).GlobalAttributes(**additionnal_attributes)
        self.read_constant_attributes('StandardSAFRAN')
        self.title = self.title + ": meteorological variables"
        self.summary = self.summary + ' This file provides the SAFRAN meteorological fields'
        self.keywords = self.keywords + ',INCOMING SOLAR RADIATION,LONGWAVE RADIATION,SHORTWAVE RADIATION,AIR' \
                                        ' TEMPERATURE,SURFACE TEMPERATURE,ABSOLUTE HUMIDITY,RELATIVE HUMIDITY,' \
                                        'WIND DIRECTION,WIND SPEED,SURFACE WINDS,RAIN,LIQUID PRECIPITATION,' \
                                        'HOURLY PRECIPITATION AMOUNT,SOLID PRECIPITATION'

    @property
    def getmassifname(self):
        return 'massif_number'


class StandardCDP(StandardSAFRANetMET):

    def GlobalAttributes(self):
        super(StandardCDP, self).GlobalAttributes()
        self.read_constant_attributes('StandardCDP')
        self.title = self.title + ": meteorological variables"
        self.summary = self.summary + ' This file provides the Col de Porte observed meteorological fields, completed' \
                                      ' with SAFRAN'
        self.keywords = self.keywords + ',INCOMING SOLAR RADIATION,LONGWAVE RADIATION,SHORTWAVE RADIATION,AIR' \
                                        ' TEMPERATURE,SURFACE TEMPERATURE,ABSOLUTE HUMIDITY,RELATIVE HUMIDITY,' \
                                        'WIND DIRECTION,WIND SPEED,SURFACE WINDS,RAIN,LIQUID PRECIPITATION,HOURLY' \
                                        ' PRECIPITATION AMOUNT,SOLID PRECIPITATION'


class StandardPROSNOW(StandardSAFRAN):

    def GlobalAttributes(self):
        super(StandardPROSNOW, self).GlobalAttributes()
        self.read_constant_attributes('StandardPROSNOW')
        self.title = "SAFRAN: meteorological variables"
        self.summary = 'This file is a meteorological forcing file generated by the SAFRAN system. Is is based on the' \
                       ' 4 days forecasts of the 35 members french Ensemble Forecasting system PEARP with a 6-hours' \
                       ' temporal resolution. It provides at an hourly time step the main meteorological parameters' \
                       ' to force a snowpack model on all of the PROSNOW stations except the french ones.'
        self.platform = 'MODELS_ANALYSES.MODELS'
        self.comment = "This file provides data for various stations of the PROSNOW project, the mapping between the" \
                       " station numbers and the station names is given by the following dictionary :" \
                       " {1: 'ZAMG-11706', 2: 'ZAMG-11803', 3: 'ZAMG-11804', 4: 'ZAMG-14631', 5: 'ZAMG-14701'," \
                       " 6: 'ZAMG-14812', 7: 'ZAMG-17301', 8: 'ZAMG-17315', 9: 'dwd_gar_1995_20'," \
                       " 10: 'dwd_zug_1995_20', 11: 'lwd_ost_1995_20', 12: 'lwd_pla_2012_20', 13: '*CHU'," \
                       " 14: 'CMA1', 15: 'CMA2', 16: '*DAV', 17: 'DAV3', 18: 'DAV4', 19: 'DAV5', 20: 'ELA1'," \
                       " 21: 'ELA2', 22: 'PMA1', 23: 'PMA2', 24: 'ROT2', 25: 'ROT3', 26: 'TAM3', 27: '*WFJ'," \
                       " 28: 'WFJ1', 29: 'WFJ2', 30: 'BER1', 31: 'BER2', 32: 'BER3', 33: 'BEV1', 34: 'BEV2'," \
                       " 35: 'GESS2', 36: 'KES1', 37: 'KES2', 38: 'LAG1', 39: 'LAG2', 40: 'OFE1', 41: 'OFE2'," \
                       " 42: 'VALL2', 43: 'ZNZ1', 44: 'ZNZ2', 45: 'ZNZ3', 46: 'Bruneck', 47: 'Deutschnofen'," \
                       " 48: 'Merbalm', 49: 'PizlaIla', 50: 'Rittnerhorn', 51: 'SterzingFlughaf'}"

    def addCoord(self):
        '''Routine to add coordinates in the forcing file for the SAFRAN massifs'''
        massifnumber = self.variables['massif_number']

        lat = np.empty(massifnumber.shape, np.float)
        lon = np.empty(massifnumber.shape, np.float)

        dimension = self.variables['ZS'].dimensions
        varFillValue = -9999999.

        var = self.createVariable("LAT", np.float, dimension, fill_value=varFillValue)
        setattr(var, 'long_name', 'latitude')
        setattr(var, 'units', 'degrees_north')
        var[:] = lat
        var = self.createVariable("LON", np.float, dimension, fill_value=varFillValue)
        setattr(var, 'long_name', 'longitude')
        setattr(var, 'units', 'degrees_east')
        var[:] = lon

        return lat, lon


class StandardCROCUS(_StandardNC):

    def GlobalAttributes(self, **additionnal_attributes):
        super(StandardCROCUS, self).GlobalAttributes(**additionnal_attributes)
        self.read_constant_attributes('StandardCROCUS')
        self.title = self.title + ": snow variables"
        self.summary = self.summary + ' This file provides the snowpack properties of the Crocus model.'
        self.keywords = self.keywords + ',SNOW WATER EQUIVALENT,SNOW,ALBEDO,AVALANCHE,FREEZE/THAW,SNOW COVER,' \
                                        'SNOW DENSITY,SNOW DEPTH,SNOW ENERGY BALANCE,SNOW MELT,SNOW WATER EQUIVALENT,' \
                                        'SNOW/ICE TEMPERATURE'

    @property
    def getlatname(self):
        return 'latitude'

    @property
    def getlonname(self):
        return 'longitude'

    @property
    def getcoordname(self):
        return 'xx', 'yy'

    @property
    def getmassifname(self):
        return 'massif_num'

    def getsoilgrid(self):
        from bronx.datagrip.namelist import NamelistParser
        n = NamelistParser()
        N = n.parse("OPTIONS.nam")
        if 'XSOILGRID' in N['NAM_ISBA']:
            bottom = list(map(float, N['NAM_ISBA'].XSOILGRID))
            top = [0] + bottom[:-1]
            self.soilgrid = (np.array(top) + np.array(bottom)) / 2.
        else:
            from snowtools.utils.prosimu import prosimu
            if os.path.isfile("PGD.nc"):
                pgd = prosimu("PGD.nc")
                nlayers = pgd.read("GROUND_LAYER")
                bottom = []
                for layer in range(1, nlayers[0] + 1):
                    bottom.append(pgd.read('SOILGRID' + str(layer))[0])
                top = [0] + bottom[:-1]
                self.soilgrid = (np.array(top) + np.array(bottom)) / 2.

                pgd.close()

    def soil_long_names(self, varname):
        import re
        r = re.search(r'\d+', varname)
        # r is None for varname without number: 'WGTOT_ISBA'
        if r is None:
            return ''
        else:
            layer = int(r.group()) - 1

        if not hasattr(self, 'soilgrid'):
            self.getsoilgrid()

        if hasattr(self, 'soilgrid'):
            return '(depth %.4f m)' % self.soilgrid[layer]
        else:
            return ''

    def standard_names(self):

        dicfather = super(StandardCROCUS, self).standard_names()

        dicson = dict(WSN_T_ISBA = 'surface_snow_amount',
                      DSN_T_ISBA = 'thickness_of_snowfall_amount',
                      TS_ISBA    = 'surface_temperature',
                      TALB_ISBA  = 'surface_albedo',
                      RN_ISBA    = 'surface_net_downward_radiative_flux',
                      H_ISBA     = 'surface_upward_sensible_heat_flux',
                      LE_ISBA    = 'surface_upward_latent_heat_flux',
                      RAINF_ISBA = 'rainfall_flux',
                      SWD_ISBA   = 'surface_downwelling_shortwave_flux_in_air',
                      SWU_ISBA   = 'surface_upwelling_shortwave_flux_in_air',
                      LWD_ISBA   = 'surface_downwelling_longwave_flux_in_air',
                      LWU_ISBA   = 'surface_upwelling_longwave_flux_in_air',
                      RUNOFF_ISBA= 'surface_runoff_flux',
                      DRAIN_ISBA = 'subsurface_runoff_flux',
                      EVAP_ISBA  = 'surface_water_evaporation_flux',
                      TG1        = 'soil_temperature',
                      TG4        = 'soil_temperature',
                      WG1        = 'liquid_water_content_of_soil_layer',
                      WGI1       = 'frozen_water_content_of_soil_layer',
                      latitude   = 'latitude',
                      longitude  = 'longitude',
                      )

        dicfather.update(dicson)

        return dicfather

    def add_standard_names(self):
        super(StandardCROCUS, self).add_standard_names()
        if os.path.isfile("OPTIONS.nam"):
            for varname in self.variables.keys():
                if varname[0:2] in ['TG', 'WG']:
                    if hasattr(self.variables[varname], 'long_name'):
                        self.variables[varname].long_name = self.variables[varname].long_name + \
                                                            self.soil_long_names(varname)


<<<<<<< HEAD
class LCCProjectionType(object):

    """
    Class for Lambert Conformal Conic Projection attributes.
    """


    def __init__(self, x, y, grid_mapping_name="lambert_conformal_conic", ellipsoid="GRS80",
                 semi_major_axis=None, semi_minor_axis=None, longitude_of_central_meridian=3.,
                 latitude_of_projection_origin=46.5, standard_parallel=(44., 49),
                 false_easting=None, false_northing=None, x_resolution=None, y_resolution=None):
        """

        :param x: vector of Lambert93 x-coordinate values
        :param y: vector of Lambert93 y-coordinate values
        :param grid_mapping_name: default: "lambert_conformal_conic"
        :param ellipsoid: default: "GRS80"
        :param semi_major_axis: earth radius at the equator. If None, will be derived from ellipsoid.
        :param semi_minor_axis: earth radius at the poles. If None, will be derived from ellipsoid.
        :param longitude_of_central_meridian: default: 3.
        :param latitude_of_projection_origin: default 46.5
        :param standard_parallel: default: (44., 49)
        :param false_easting: distance in x direction between the center point of the
            map projection and the south-western corner of the actual domain.
            If None, will be derived from longitude_of_central_meridian, latitude_of_projection_origin and
            the minimum value of x.
        :param false_northing: distance in y direction between the center point of the
            map projection and the south-western corner of the actual domain.
            If None, will be derived from longitude_of_central_meridian, latitude_of_projection_origin and
            the minimum value of y.
        :param x_resolution: resolution in x direction. If None, will be derived as
            the difference between the first two values of the x vector.
        :param y_resolution: resolution in y direction. If None, will be derived as
            the difference between the first two values of the y vector
        """
        self.x = x
        self.y = y
        self.grid_mapping_name = grid_mapping_name
        self.ellipsoid = ellipsoid
        if semi_major_axis:
            self.semi_major_axis=semi_major_axis
        else:
            geoid = pyproj.Geod(ellps=ellipsoid)
            self.semi_major_axis = geoid.a
            self.semi_minor_axis = geoid.b
        if semi_minor_axis:
            self.semi_minor_axis = semi_minor_axis
        if not hasattr(self, 'semi_minor_axis'):
            geoid = pyproj.Geod(ellps=ellipsoid)
            self.semi_minor_axis = geoid.b
        self.longitude_of_central_meridian = longitude_of_central_meridian
        self.latitude_of_projection_origin = latitude_of_projection_origin
        self.standard_parallel = standard_parallel
        if false_easting:
            self.false_easting=false_easting
        else:
            xc, yc, _, _ = conversion_to_L93_if_lat_lon([self.longitude_of_central_meridian,
                                                   self.latitude_of_projection_origin,
                                                   self.longitude_of_central_meridian,
                                                   self.latitude_of_projection_origin
                                                   ])
            self.false_easting = xc - np.min(x)
            self.false_northing = yc - np.min(y)
        if false_northing:
            self.false_northing = false_northing
        if not hasattr(self, 'false_northing'):
            xc, yc, _, _ = conversion_to_L93_if_lat_lon([self.longitude_of_central_meridian,
                                                   self.latitude_of_projection_origin,
                                                   self.longitude_of_central_meridian,
                                                   self.latitude_of_projection_origin
                                                   ])
            self.false_northing = yc - np.min(y)
        if x_resolution:
            self.x_resolution = x_resolution
        else:
            self.x_resolution = x[1]-x[0]
        if y_resolution:
            self.y_resolution = y_resolution
        else:
            self.y_resolution = y[1]-y[0]

    @property
    def crs(self):
        """
        :return: projection information in cartopy crs format.
        :rtype: cartopy.crs
        """
        import cartopy.crs as ccrs  # Todo: remove from here when import is working on test server

        return ccrs.LambertConformal(central_longitude=self.longitude_of_central_meridian,
                                     central_latitude=self.latitude_of_projection_origin,
                                     false_easting=self.false_easting,
                                     false_northing=self.false_northing,
                                     standard_parallels=self.standard_parallel)

    @property
    def geometry(self):
        """
        :return: projection information in epygram geometry format
        :rtype: epygram.geometry
        """
        from pyproj import Transformer
        from epygram.util import Angle
        geometryclass = epygram.geometries.ProjectedGeometry
        dimensions = {}
        dimensions['X'] = len(self.x)
        dimensions['Y'] = len(self.y)
        kwargs_geom = {}
        kwargs_geom['position_on_horizontal_grid'] = 'center'
        kwargs_geom['geoid'] = {'a': self.semi_major_axis,
                                'b': self.semi_minor_axis,
                                'ellps': self.ellipsoid}
        grid = {'X_resolution': self.x_resolution,
                'Y_resolution': self.y_resolution,
                'LAMzone': None}
        transformer = Transformer.from_crs('epsg:2154', 'epsg:4326')
        lat, lon = transformer.transform(self.x[0], self.y[0])
        grid['input_lon'] = Angle(lon, 'degrees')
        grid['input_lat'] = Angle(lat, 'degrees')
        grid['input_position'] = (0, 0)
        kwargs_geom['name'] = 'lambert'
        kwargs_geom['projection'] = {'reference_lon': Angle(self.longitude_of_central_meridian, 'degrees'),
                                     'rotation': Angle(0., 'degrees')}
        kwargs_geom['projection']['secant_lat1'] = Angle(self.standard_parallel[0], 'degrees')
        kwargs_geom['projection']['secant_lat2'] = Angle(self.standard_parallel[1], 'degrees')

        # 3.2 vertical geometry (default)
        default_kwargs_vcoord = {'typeoffirstfixedsurface': 255,
                                 'position_on_grid': 'mass',
                                 'grid': {'gridlevels': []},
                                 'levels': [0]}
        kwargs_vcoord = default_kwargs_vcoord
        # 3.4 build geometry
        vcoordinate = epygram.geometries.VGeometry(**kwargs_vcoord)
        kwargs_geom['grid'] = grid
        kwargs_geom['dimensions'] = dimensions
        kwargs_geom['vcoordinate'] = vcoordinate
        geometry = geometryclass(**kwargs_geom)
        
        return geometry


=======
class StandardHYDRO(_StandardNC):
    def get_coord(self):
        pass
>>>>>>> 44a07a43

<|MERGE_RESOLUTION|>--- conflicted
+++ resolved
@@ -459,152 +459,7 @@
                                                             self.soil_long_names(varname)
 
 
-<<<<<<< HEAD
-class LCCProjectionType(object):
-
-    """
-    Class for Lambert Conformal Conic Projection attributes.
-    """
-
-
-    def __init__(self, x, y, grid_mapping_name="lambert_conformal_conic", ellipsoid="GRS80",
-                 semi_major_axis=None, semi_minor_axis=None, longitude_of_central_meridian=3.,
-                 latitude_of_projection_origin=46.5, standard_parallel=(44., 49),
-                 false_easting=None, false_northing=None, x_resolution=None, y_resolution=None):
-        """
-
-        :param x: vector of Lambert93 x-coordinate values
-        :param y: vector of Lambert93 y-coordinate values
-        :param grid_mapping_name: default: "lambert_conformal_conic"
-        :param ellipsoid: default: "GRS80"
-        :param semi_major_axis: earth radius at the equator. If None, will be derived from ellipsoid.
-        :param semi_minor_axis: earth radius at the poles. If None, will be derived from ellipsoid.
-        :param longitude_of_central_meridian: default: 3.
-        :param latitude_of_projection_origin: default 46.5
-        :param standard_parallel: default: (44., 49)
-        :param false_easting: distance in x direction between the center point of the
-            map projection and the south-western corner of the actual domain.
-            If None, will be derived from longitude_of_central_meridian, latitude_of_projection_origin and
-            the minimum value of x.
-        :param false_northing: distance in y direction between the center point of the
-            map projection and the south-western corner of the actual domain.
-            If None, will be derived from longitude_of_central_meridian, latitude_of_projection_origin and
-            the minimum value of y.
-        :param x_resolution: resolution in x direction. If None, will be derived as
-            the difference between the first two values of the x vector.
-        :param y_resolution: resolution in y direction. If None, will be derived as
-            the difference between the first two values of the y vector
-        """
-        self.x = x
-        self.y = y
-        self.grid_mapping_name = grid_mapping_name
-        self.ellipsoid = ellipsoid
-        if semi_major_axis:
-            self.semi_major_axis=semi_major_axis
-        else:
-            geoid = pyproj.Geod(ellps=ellipsoid)
-            self.semi_major_axis = geoid.a
-            self.semi_minor_axis = geoid.b
-        if semi_minor_axis:
-            self.semi_minor_axis = semi_minor_axis
-        if not hasattr(self, 'semi_minor_axis'):
-            geoid = pyproj.Geod(ellps=ellipsoid)
-            self.semi_minor_axis = geoid.b
-        self.longitude_of_central_meridian = longitude_of_central_meridian
-        self.latitude_of_projection_origin = latitude_of_projection_origin
-        self.standard_parallel = standard_parallel
-        if false_easting:
-            self.false_easting=false_easting
-        else:
-            xc, yc, _, _ = conversion_to_L93_if_lat_lon([self.longitude_of_central_meridian,
-                                                   self.latitude_of_projection_origin,
-                                                   self.longitude_of_central_meridian,
-                                                   self.latitude_of_projection_origin
-                                                   ])
-            self.false_easting = xc - np.min(x)
-            self.false_northing = yc - np.min(y)
-        if false_northing:
-            self.false_northing = false_northing
-        if not hasattr(self, 'false_northing'):
-            xc, yc, _, _ = conversion_to_L93_if_lat_lon([self.longitude_of_central_meridian,
-                                                   self.latitude_of_projection_origin,
-                                                   self.longitude_of_central_meridian,
-                                                   self.latitude_of_projection_origin
-                                                   ])
-            self.false_northing = yc - np.min(y)
-        if x_resolution:
-            self.x_resolution = x_resolution
-        else:
-            self.x_resolution = x[1]-x[0]
-        if y_resolution:
-            self.y_resolution = y_resolution
-        else:
-            self.y_resolution = y[1]-y[0]
-
-    @property
-    def crs(self):
-        """
-        :return: projection information in cartopy crs format.
-        :rtype: cartopy.crs
-        """
-        import cartopy.crs as ccrs  # Todo: remove from here when import is working on test server
-
-        return ccrs.LambertConformal(central_longitude=self.longitude_of_central_meridian,
-                                     central_latitude=self.latitude_of_projection_origin,
-                                     false_easting=self.false_easting,
-                                     false_northing=self.false_northing,
-                                     standard_parallels=self.standard_parallel)
-
-    @property
-    def geometry(self):
-        """
-        :return: projection information in epygram geometry format
-        :rtype: epygram.geometry
-        """
-        from pyproj import Transformer
-        from epygram.util import Angle
-        geometryclass = epygram.geometries.ProjectedGeometry
-        dimensions = {}
-        dimensions['X'] = len(self.x)
-        dimensions['Y'] = len(self.y)
-        kwargs_geom = {}
-        kwargs_geom['position_on_horizontal_grid'] = 'center'
-        kwargs_geom['geoid'] = {'a': self.semi_major_axis,
-                                'b': self.semi_minor_axis,
-                                'ellps': self.ellipsoid}
-        grid = {'X_resolution': self.x_resolution,
-                'Y_resolution': self.y_resolution,
-                'LAMzone': None}
-        transformer = Transformer.from_crs('epsg:2154', 'epsg:4326')
-        lat, lon = transformer.transform(self.x[0], self.y[0])
-        grid['input_lon'] = Angle(lon, 'degrees')
-        grid['input_lat'] = Angle(lat, 'degrees')
-        grid['input_position'] = (0, 0)
-        kwargs_geom['name'] = 'lambert'
-        kwargs_geom['projection'] = {'reference_lon': Angle(self.longitude_of_central_meridian, 'degrees'),
-                                     'rotation': Angle(0., 'degrees')}
-        kwargs_geom['projection']['secant_lat1'] = Angle(self.standard_parallel[0], 'degrees')
-        kwargs_geom['projection']['secant_lat2'] = Angle(self.standard_parallel[1], 'degrees')
-
-        # 3.2 vertical geometry (default)
-        default_kwargs_vcoord = {'typeoffirstfixedsurface': 255,
-                                 'position_on_grid': 'mass',
-                                 'grid': {'gridlevels': []},
-                                 'levels': [0]}
-        kwargs_vcoord = default_kwargs_vcoord
-        # 3.4 build geometry
-        vcoordinate = epygram.geometries.VGeometry(**kwargs_vcoord)
-        kwargs_geom['grid'] = grid
-        kwargs_geom['dimensions'] = dimensions
-        kwargs_geom['vcoordinate'] = vcoordinate
-        geometry = geometryclass(**kwargs_geom)
-        
-        return geometry
-
-
-=======
 class StandardHYDRO(_StandardNC):
     def get_coord(self):
         pass
->>>>>>> 44a07a43
-
+
