# -*- coding: utf-8 -*-

"""
Created on 4 oct. 2012

:Authors:
    lafaysse

This module contains the ``prosimu`` class used to read simulation files
(netCDF format) as produced by SURFEX/Crocus for instance.
"""

import os
import abc
import logging

import netCDF4
import six
import numpy as np
import glob

<<<<<<< HEAD
from snowtools.utils.FileException import FileNameException, DirNameException, FileOpenException, VarNameException
from snowtools.utils.FileException import TimeException, MultipleValueException
=======
from snowtools.utils.FileException import FileNameException, DirNameException, FileOpenException, VarNameException, \
    TimeException, MultipleValueException
>>>>>>> b9842696
from snowtools.utils.S2M_standard_file import StandardCROCUS

try:
    import cftime
except ImportError:
    cftime = None

DEFAULT_NETCDF_FORMAT = 'NETCDF3_CLASSIC'


def prosimu(path, ncformat=DEFAULT_NETCDF_FORMAT, openmode='r', **kwargs):
    """
    Factory function that guess the correct class to return among
    :cls:`prosimu1d` or :cls:`prosimu2d`.

    :param path: file path or file path list
    :type path: str or path-like or list
    :ncformat: netCDF format only in case of creation
    :type ncformat: str
    :param openmode: Open mode (r, r+ or w generally)
    :type openmode: str
    :param kwargs: Other arguments passed to the instantiated class
    """
    if isinstance(path, list) and os.path.isfile(path[0]):
        toanalyzepath = path[0]
    elif os.path.isfile(path):
        toanalyzepath = path
    else:
        toanalyzepath = None

    targetclass = prosimu1d

    if toanalyzepath is not None:
        with netCDF4.Dataset(toanalyzepath, 'r') as ncdf:
            if 'Number_of_points' not in ncdf.dimensions:
                if 'xx' in ncdf.dimensions and 'yy' in ncdf.dimensions:
                    targetclass = prosimu2d
                elif 'location' in ncdf.dimensions:
                    targetclass = prosimu_old

    return targetclass(path, ncformat=ncformat, openmode=openmode, **kwargs)


class prosimuAbstract(abc.ABC):
    """
    Abstract class designed to read simulations files
    Describe the interface provided to access simulations.

    :param path: path of the file to read
    :type path: path-like
    :param ncformat: NetCDF format to use
    :type ncformat: str
    :param openmode: open mode (mainly ``r``, ``w`` or ``r+``)
    :type openmode: str

    Do not forget to close the file at the end or use a context manager:

    .. code-block:: python

       with prosimu(filename) as ff:
           time= ff.readtime()
           var = ff.read(varname)
           # Do your stuff

    To read data (in variables), see :meth:`read` or :meth:`read_var`
    """

    @property
    @abc.abstractmethod
    def Points_dimensions(self):
        pass

    Number_of_Patches = 'Number_of_Patches'
    Number_of_Tiles = ['tile', 'Number_of_Tile', 'Number_of_Patches']

    _rewrite_dims = {}
    _rewrite_vars = {}

    def __init__(self, path, ncformat='NETCDF3_CLASSIC', openmode='r'):
        """
        forceread : si True force lors de la lecture d'une variable par la
        méthode read_var à mettre l'ensemble des données de cette variable en
        cache - utile lorsque de grands nombre d'accès à la même variable sont
        nécessaires
        """
<<<<<<< HEAD
        self.dataset = None

        if type(path) is list:
=======
        # BC add the possibility to give wildcards to prosimu
        if type(path) is str:
            if openmode == 'w':
                glob_path = [path]
            else:
                glob_path = glob.glob(path)
            if len(glob_path) == 0:
                raise FileNameException(path)
            path = sorted(glob_path)
            # otherwise path is already a list.

        if len(path) > 1:  # several files
>>>>>>> b9842696
            for fichier in path:
                if not os.path.isfile(fichier):
                    raise FileNameException(fichier)

            self.dataset = netCDF4.MFDataset(path, "r")
            self.path = path
            self.mfile = 1

        # Vérification du nom du fichier
        elif os.path.isfile(path[0]):
            self.path = path[0]
            self.mfile = 0
            try:
                if openmode == "w":
                    self.dataset = StandardCROCUS(path[0], openmode, format=ncformat)
                else:
                    self.dataset = StandardCROCUS(path[0], openmode)
            except Exception:
                raise FileOpenException(path)
        else:
            if openmode == "w":
                dirname = os.path.dirname(path[0])

                if len(dirname) > 0:
                    if not os.path.isdir(dirname):
                        raise DirNameException(path[0])

                self.dataset = StandardCROCUS(path[0], openmode, format=ncformat)
                self.path = path[0]
                self.mfile = 0
            else:
<<<<<<< HEAD
                logging.error("I am going to crash because there is a filename exception: \
                            file {} not found and openmode is not 'w'".format(path))
                raise FileNameException(path)
=======
                print("I am going to crash because there is a filename exception")
                print(path[0])
                print(type(path[0]))
                raise FileNameException(path[0])
>>>>>>> b9842696

        self.varcache = {}

        if "time" in self.dataset.dimensions:
            self.timedim = range(len(self.dataset.dimensions['time']))
        else:
            self.timedim = None

        # Get the dimension of the dataset
        # self.pointsdim is a list of indices available
        #                  (list of integers)
        # self.pointsdim_n give its length
        #                  (integer)
        # self.pointsdim_l give the dimension of each point dimension of the dataset
        #                  (list of integers)
        self.pointsdim_l = self._get_pointsdim()
        if self.pointsdim_l is None:
            self.pointsdim = None
            self.pointsdim_n = None
        else:
            self.pointsdim_n = 1
            for n in self.pointsdim_l:
                self.pointsdim_n *= n
            self.pointsdim = range(self.pointsdim_n)

    def _get_pointsdim(self):
        """
        Return a list of dimensions for Points_dimensions
        """
        if isinstance(self.Points_dimensions, str):
            points_dimname = [self.Points_dimensions]
        else:
            # Else assume it is a list or similar iterable
            points_dimname = self.Points_dimensions

        r = []
        for dimname in points_dimname:
            if dimname in self.dataset.dimensions:
                r.append(len(self.dataset.dimensions[dimname]))
            else:
                return None
        return r

    def _check_varname(self, varname):
        """
        chack the variable name exists or raise a VarNameException
        and if necessary perform a rewritting of variable

        :param varname: Variable name to test
        :type varname: str
        :returns: Actual variable name (possibly substituted from varname
        :rtype: str
        :raises: VarNameException
        """
        listvar = self.listvar()
        if varname in listvar:
            return varname
        else:
            if varname in self._rewrite_vars and self._rewrite_vars[varname] in listvar:
                return self._rewrite_vars[varname]
            else:
                raise VarNameException(varname, self.path)

    def _check_dimname(self, dimname):
        """
        chack the variable name exists or raise a dimnameException
        and if necessary perform a rewritting of variable

        :param dimname: Variable name to test
        :type dimname: str
        :returns: Actual variable name (possibly substituted from dimname
        :rtype: str
        :raises: dimnameException
        """
        listdim = self.listdim()
        if dimname in listdim:
            return dimname
        else:
            if dimname in self._rewrite_dims and self._rewrite_dims[dimname] in listdim:
                return self._rewrite_dims[dimname]
            else:
                raise VarNameException(dimname, self.path)

    def force_read_in_cache(self):
        """
        Force la lecture des variables du netcdf sous forme de tableau numpy.
        Ces tableaux sont stockés dans l'attribut varcache de la classe

        Le cache est utilisé par la méthode read_var, son utilisation n'est pas
        implémentée pour les autres méthodes

        Utile lorsque de nombreuses lectures de la même variable sont requises
        """
        self.varcache = {}
        for varname, var in self.dataset.variables.items():
            self.varcache[varname] = var[Ellipsis]

    def format(self):
        """
        Get the format of the undelying netCDF file (e.g. NETCDF3_CLASSIC)

        :returns: The format of NetCDF file
        :rtype: str
        """
        try:
            return self.dataset.data_model
        except AttributeError:
            logging.warning("WARNING : old version of netCDF4 module. We cannot check the format of your forcing file. \
                             We assume that you provide a NETCDF3_CLASSIC file.")
            return 'NETCDF3_CLASSIC'

    def listdim(self):
        """
        Return a copy of the list of dimensions present in the netCDF file
        """
        return self.dataset.dimensions.copy()

    def listvar(self):
        """
        Return the list of variables present in the netCDF file

        :returns: list of variables
        :rtype: list
        """
        return list(self.dataset.variables.keys())

    def getlendim(self, dimname):
        """
        Return the number of dimensions

        :returns: number of dimensions
        :rtype: int
        """
        return len(self.dataset.dimensions[dimname])

    def getdimvar(self, varname):
        """
        The dimensions of a specific variable

        :param varname: the variable name
        :type varname: str
        :returns: dimensions of varname
        :rtype: numpy array
        """
        varname = self._check_varname(varname)
        return np.array(self.dataset.variables[varname].dimensions)

    def getrankvar(self, varname):
        """
        Get the rank (number of dimensions) of a variable

        :param varname: the variable name
        :type varname: str
        :returns: rank
        :rtype: int
        """
        varname = self._check_varname(varname)
        return len(self.dataset.variables[varname].shape)

    def listattr(self, varname):
        """
        Get the list of attributtes attached to a variable

        :param varname: the variable name
        :type varname: str
        :returns: atributes
        """
        varname = self._check_varname(varname)
        return self.dataset.variables[varname].ncattrs()

    def getattr(self, varname, attname):
        """
        Get the value of an attribute of a variable

        :param varname: the variable name
        :type varname: str
        :param attname: the attribute name
        :type attname: str
        :returns: the attribute value
        """
        varname = self._check_varname(varname)
        return getattr(self.dataset.variables[varname], attname)

    def gettypevar(self, varname):
        """
        Return the dtype of a variable

        :param varname: the variable name
        :type varname: str
        :returns: the corresponding dtype
        """
        varname = self._check_varname(varname)
        return self.dataset.variables[varname].dtype

    def getfillvalue(self, varname):
        """
        Get the fill value for a variable

        :param varname: Variable name
        :type varname: str
        :returns: the fill value
        """
        varname = self._check_varname(varname)
        if hasattr(self.dataset.variables[varname], "_FillValue"):
            return self.dataset.variables[varname]._FillValue
        else:
            return None

    def infovar(self, varname):
        # Vérification du nom de la variable
        varname = self._check_varname(varname)
        return self.gettypevar(varname), self.getrankvar(varname), self.getdimvar(varname), self.getfillvalue(varname), self.listattr(varname)

    def readtime_for_copy(self):
        """
        Get the time raw variable and units

        :returns: time variable, time units
        """
        time = self.dataset.variables["time"]
        return time, time.units

    def readtime(self):
        """
        Get the time dimension of the netCDF file

        :returns: time axis data
        :rtype: numpy array
        """
        # Vérification du nom de la variable
        if "time" not in list(self.dataset.variables.keys()):
            raise VarNameException("time", self.path)

        if self.mfile == 1:
            time_base = self.dataset.variables["time"]
            time = netCDF4.MFTime(time_base, calendar='standard')
        else:
            time = self.dataset.variables["time"]
        if netCDF4.__version__ >= '1.4.0' and cftime is not None and cftime.__version__ >= '1.1.0':
            return np.array(netCDF4.num2date(time[:], time.units, only_use_cftime_datetimes=False,
                                             only_use_python_datetimes=True))
        else:
            return np.array(netCDF4.num2date(time[:], time.units))

    def get_time(self, time_asdatetime):
        """
        Renvoie l'indice de la dimension time correspondant au datetime donné en
        argument
        """
        return np.where(self.readtime() == time_asdatetime)[0][0]

    def read_var(self, variable_name, **kwargs):
        """
        Read a variable from netCDF file

        :param variable_name: nom de la variable
        :param kwargs: spécifier la sous-sélection sous la forme  dimname = value
                         ou dimname est le nom de la dimension d'intéret, value est une valeur
                         numérique ou un objet slice python pour récupérer une plage de valeurs
        :returns: un tableau numpy.ma.MaskedArray (on peut toujours remplacer les éléments masqués
                  par un indicateur de valeur manquante  pas implémenté)

        Exemples:

        .. code-block:: python

           snowemp = prosimu.read_var('SNOWTEMP', time=0, Number_of_points = slice(100,125))
           snowtemp = prosimu.read_var('SNOWTEMP', time=slice(0,10,2), Number_of_points=1, snow_layer=slice(0,10))

        peut-être utilisé en combinaison avec les méthodes get_point et get_time
        pour récupérer un point / un instant donné :

        .. code-block:: python

           snowtemp = prosimu.read_var('SNOWTEMP', time=self.get_time(datetime(2018,3,1,9)),
                       Number_of_points = self.get_point(massif_num=3,slope=20,ZS=4500,aspect=0))
        """
        # Sanitize dimensions (kwargs)
        args = {}
        for arg, val in six.iteritems(kwargs):
            arg2 = self._check_dimname(arg)
            args[arg2] = val

        # Sanitize input variable name
        variable_name = self._check_varname(variable_name)

        # Default value : Remove patches
        if self.Number_of_Patches not in args.keys():
            args[self.Number_of_Patches] = 0

        # Check cache
        ncvariable = self.dataset.variables[variable_name]
        if variable_name in self.varcache:
            ncvariable_data = self.varcache[variable_name]
        else:
            ncvariable_data = self.dataset.variables[variable_name]

        # Extraction
        dims = ncvariable.dimensions
        slices = []
        for dimname in dims:
            slices.append(args.get(dimname, slice(None)))
        slices = tuple(slices)
        result = ncvariable_data[slices]
        return result

    @abc.abstractmethod
    def get_points(self, **kwargs):
        """
        Return the values of dimension :data:`number of points<Number_of_points>` correpsonding to
        a subset defined by variables such as aspect, elevation (ZS), massif_num, slope, latitude, longitude
        according to named arguments passed to the function.

        :returns: List of points
        :rtype: list
        """
        pass

    def get_point(self, **kwargs):
        """
        Same as :meth:`get_points` but raise an exception if there is not exactly one point.
        """
        point_list = self.get_points(**kwargs)
        if len(point_list) > 1:
            raise MultipleValueException()
        elif len(point_list) == 0:
            raise IndexError('No point matching the selection')
        return point_list[0]

    @abc.abstractmethod
    def read(self, varname, fill2zero=False, selectpoint=None, keepfillvalue=False, removetile=True, needmodif=False,
             hasDecile=False):
        """
        Read data from a variable in the netCDF file.

        :param varname: the variable name
        :type varname: str
        :param fill2zero: if True, will replace undefined data with the value of 0. Otherwise, ``np.nan`` is used
                          except if ``keepfillvalue`` is set.
        :type fill2zero: bool
        :param selectpoint: Select a point. If -1 or None, select all points.
        :type selectpoint: integer or list of integers
        :param removetile: Removethe tile dimension, if present.
        :type removetile: bool
        :param keepfillvalue: Do not replace the undefined data with ``np.nan`` and keep the fill value used in the
                              netCDF file.
        :type keepfillvalue: bool
        :param needmodif: If True, return also the variable object
        :type needmodif: bool

        :returns: Numpy data array containing the data of the selected variable.
                  Note that order of dimensions is the same as in in file except if selectpoint is a list.
                  In this case, the resulting point dimension is appended as the last dimension.
        :rtype: numpy array
        """
        pass

    # Pour compatibilité anciens codes, on conserve les routines obsolètes read1d et read2d

    def read1d(self, varname, fill2zero=False, indpoint=0):
        """
        .. warning:: Obsolete method

        :meta private:
        """
        varname = self._check_varname(varname)
        return self.read(varname, fill2zero=fill2zero, selectpoint=indpoint)

    def read2d(self, varname, fill2zero=False):
        """
        .. warning:: Obsolete method

        :meta private:
        """
        varname = self._check_varname(varname)
        return self.read(varname, fill2zero=fill2zero)

    def checktime(self, nametime, timeref):

        newtime = self.read(nametime)

        #  Provisoirement on compare brutalement.
        #  A terme il faudra faire en fonction du units ou sélectionner une période commune.
        if (newtime[:] != timeref[:]).all():
            raise TimeException(self.path)

    def close(self):
        """
        Close the netCDF dataset.
        """
        if self.dataset is not None:
            self.dataset.close()
            self.dataset = None

    def integration(self, variable, nstep, start=0):
        """
        Renvoie les valeurs cumulées tous les nstep pas de temps

        .. todo::
           Documenter cette fonction
        """
        cumsum = np.cumsum(np.insert(variable, 0, 0, axis=0), axis=0)
        if len(variable.shape) == 1:
            temp = cumsum[nstep:] - cumsum[:-nstep]
            return temp[np.arange(0, len(variable) - nstep, nstep)]
        elif len(variable.shape) == 2:
            temp = cumsum[nstep:, :] - cumsum[:-nstep, :]
            return temp[np.arange(start, len(variable) - nstep, nstep), :]
        else:
            raise NotImplementedError("Integration of 3D variables not implemented")

    def moytempo(self, precip, nstep, start=0):
        """
        Même chose que integration mais renvoie une moyenne

        .. todo::
           Documenter cette fonction
        """
        return self.integration(precip, nstep, start=start) / nstep

    def __enter__(self):
        return self

    def __exit__(self, e_type, e_value, e_traceback):
        self.close()


class _prosimu1d2d():
    """
    Common definitions to :cls:`prosimu1d` and :cls:`prosimu2d`
    """

    def get_points(self, **kwargs):
        """
        Return the values of dimension :data:`number of points<Number_of_points>` correpsonding to
        a subset defined by variables such as aspect, elevation (ZS), massif_num, slope, latitude, longitude
        according to named arguments passed to the function.

        :rtype: list of integers
        """
        for varname in kwargs.keys():
            varname = self._check_varname(varname)
            if not set(self.dataset.variables[varname].dimensions).issubset(set(self.Points_dimensions)):
                raise TypeError("""Le filtrage ne peut se faire que sur des variables géographiques
                    (such as ZS, slope, aspect, lat, lon). Variable {} not compatible.""".format(varname))

        locations_bool = np.ones(tuple(self.pointsdim_l),
                                 dtype=bool)

        for varname, values in six.iteritems(kwargs):
            varname = self._check_varname(varname)
            vardims = self.dataset.variables[varname].dimensions

            data = self.dataset.variables[varname][Ellipsis]
            if list(self.dataset.variables[varname].dimensions) == self.Points_dimensions:
                slices = Ellipsis
            else:
                # Swap axes if necessary
                index = []
                for axis in self.dataset.variables[varname].dimensions:
                    index.append(self.Points_dimensions.index(axis))

                index = np.argsort(np.array(index))
                if np.all(np.diff(index) > 0):
                    data = np.moveaxis(data, np.arange(len(index)), index)
                slices = tuple([None if axis not in vardims else slice(None) for axis in self.Points_dimensions])

            locations_bool = np.logical_and(locations_bool, np.isin(data[slices], values))

        return np.where(locations_bool.flatten())[0]

    def read(self, varname, fill2zero=False, selectpoint=-1, keepfillvalue=False, removetile=True, needmodif=False,
             hasDecile=False):
        """
        Read data from a variable in the netCDF file.

        :param varname: the variable name
        :type varname: str
        :param fill2zero: if True, will replace undefined data with the value of 0. Otherwise, ``np.nan`` is used
                          except if ``keepfillvalue`` is set.
        :type fill2zero: bool
        :param selectpoint: Select a point. If -1 or None, select all points.
        :type selectpoint: int or tuple or list of int or tuple
        :param removetile: Removethe tile dimension, if present.
        :type removetile: bool
        :param keepfillvalue: Do not replace the undefined data with ``np.nan`` and keep the fill value used in the
                              netCDF file.
        :type keepfillvalue: bool
        :param needmodif: If True, return also the variable object
        :type needmodif: bool
        """
        varname = self._check_varname(varname)

        # Vérification du nom de la variable
        if varname not in self.listvar():
            raise VarNameException(varname, self.path)

        # Sélection de la variable
        varnc = self.dataset.variables[varname]

        avail_fillvalue = "_FillValue" in varnc.ncattrs()
        if avail_fillvalue:
            fillvalue = varnc._FillValue

        # Sélection d'un point si demandé
        # Suppression dimension tile si nécessaire
        var = self.extract(varname, varnc, selectpoint=selectpoint, removetile=removetile)

        # Remplissage des valeurs manquantes si nécessaire
        if (len(var.shape) > 1 or (len(var.shape) == 1 and var.shape[0] > 1)) and not keepfillvalue:
            try:
                if fill2zero:
                    array = var.filled(fill_value=0)
                    logging.debug("Fill missing data with 0 for variable " + varname)
                else:
                    array = var.filled(fill_value=np.nan)
                    logging.debug("Fill missing data with np.nan for variable " + varname)
            except Exception:
                if avail_fillvalue:
                    if fill2zero:
                        array = np.where(var == fillvalue, 0, var)
                        logging.debug("Fill missing data with 0 for variable " + varname + " (old method)")
                    else:
                        array = np.where(var == fillvalue, np.nan, var)
                        logging.debug("Fill missing data with np.nan for variable " + varname + " (old method)")
                else:
                    array = var
                    logging.debug("Unable to fill data with 0 or np.nan for variable " + varname)

        else:
            array = var

        if needmodif:
            return array, varnc
        else:
            return array


class prosimu1d(_prosimu1d2d, prosimuAbstract):
    """
    Class to read simulations where simulation points are aggregated along one dimension.
    This is commonly used for semi-distributed simulations.
    """
    Number_of_points = 'Number_of_points'
    Points_dimensions = [Number_of_points]

    def extract(self, varname, var, selectpoint=-1, removetile=True, hasTime=True, hasDecile=False):
        """
        Extract data as a numpy array, possibly selecting point, and removing useless dimensions

        :meta private:
        """

        if selectpoint == -1:
            selectpoint = None
        allpointstest = selectpoint is None

        varname = self._check_varname(varname)
        vardims = self.dataset.variables[varname].dimensions

        # Special case
        if len(var.shape) == 0:
            if allpointstest:
                return var
            else:
                raise ValueError('Could not extract a point. The {} dimension was not found for '
                                 'variable {}'.format(self.Number_of_points, varname))

        selector = [slice(None, None, None)] * len(vardims)

        # Point extraction
        if not allpointstest:
            if not set(self.Points_dimensions).issubset(set(vardims)):
                raise ValueError('Could not extract a point. The {} dimension(s) was not found '
                                 'for variable {}'.format(', '.join(self.Points_dimensions), varname))
            axispoint = vardims.index(self.Number_of_points)
            selector[axispoint] = selectpoint

        if removetile:
            for key in self.Number_of_Tiles:
                if key in vardims:
                    tileindex = vardims.index(key)
                    selector[tileindex] = 0

        return var[tuple(selector)]


class prosimu2d(_prosimu1d2d, prosimuAbstract):
    """
    Class to read simulations where simulation points are aggregated along one dimension.
    This is commonly used for semi-distributed simulations.
    """
    Points_dimensions = ['xx', 'yy']

    def extract(self, varname, var, selectpoint=None, removetile=True):
        """
        Extract data as a numpy array, possibly selecting point, and removing useless dimensions

        :meta private:
        """
        if selectpoint == -1:
            selectpoint = None
        elif selectpoint is None:
            pass
        elif np.issubdtype(type(selectpoint), np.integer):
            # We have one point, identified with unique integer
            selectpoint = self._translate_pointnr_to_varind(selectpoint)
            onepoint = True
        elif isinstance(selectpoint, list):
            # We have a list of points
            onepoint = False
            if np.issubdtype(type(selectpoint[0]), np.integer):
                # Translate point number in dimensions indexes
                selectpoint = [self._translate_pointnr_to_varind(p) for p in selectpoint]
            elif isinstance(selectpoint[0], tuple):
                pass
            else:
                raise ValueError('selectpoint must be list of integer or tuple')
        elif isinstance(selectpoint, tuple):
            selectpoint = selectpoint
            onepoint = True

        varname = self._check_varname(varname)
        vardims = self.dataset.variables[varname].dimensions

        allpointstest = selectpoint is None

        # Special case
        if len(var.shape) == 0:
            if allpointstest:
                return var
            else:
                raise ValueError('Could not extract a point. The point dimension(s) were not found for '
                                 'variable {}'.format(varname))

        selector = [slice(None, None, None)] * len(vardims)
        if removetile:
            for key in self.Number_of_Tiles:
                if key in vardims:
                    tileindex = vardims.index(key)
                    selector[tileindex] = 0

        if allpointstest:
            return var[tuple(selector)]
        else:
            # Point extraction
            if not set(self.Points_dimensions).issubset(set(vardims)):
                raise ValueError('Could not extract a point. The {} dimension(s) was not found '
                                 'for variable {}'.format(', '.join(self.Points_dimensions), varname))

            if onepoint:
                for i, dimpoint in enumerate(self.Points_dimensions):
                    axispoint = vardims.index(dimpoint)
                    selector[axispoint] = selectpoint[i]
                return var[tuple(selector)]
            else:
                outputdata = []

                for point in selectpoint:
                    selectorp = selector.copy()
                    for i, dimpoint in enumerate(self.Points_dimensions):
                        axispoint = vardims.index(dimpoint)
                        selectorp[axispoint] = point[i]
                    outputdata.append(var[tuple(selectorp)])

            # Do a numpy array, ensure Point dimension is the last one and return
            return np.moveaxis(np.array(outputdata), 0, -1)


    def _translate_pointnr_to_varind(self, nr):
        """
        Return the tuple of indices along ``Points_dimensions`` dimensions
        for an integer
        """
        l = []
        pd = self.pointsdim_n
        reste = nr
        for i in range(len(self.pointsdim_l[::-1])):
            pd = pd // self.pointsdim_l[i]
            l.append(reste // pd)
            reste = reste % pd
        return tuple(l)

    def _translate_listtuple_to_listsidx(self, listtuple):
        """
        Translate a list of tuple, each one describing a point for its dimensions to
        a list of indices by dimension.
        """
        r = []
        for i in range(len(self.pointsdim_l)):
            r1 = []
            for point in listtuple:
                r1.append(point[i])
            r.append(r1)
        return r


class prosimu_old(prosimu1d):
    """
    In the old operationnal format (before 2018), some dimensions have different
    names, this class allows to deal with them easily

    .. warning::
       Should not be used nowadays
    """

    Number_of_points = 'location'
    Points_dimensions = [Number_of_points]
    Number_of_Patches = 'tile'

    _rewrite_dims = {'Number_of_points': 'location', 'Number_of_patches': 'tile'}<|MERGE_RESOLUTION|>--- conflicted
+++ resolved
@@ -19,13 +19,8 @@
 import numpy as np
 import glob
 
-<<<<<<< HEAD
 from snowtools.utils.FileException import FileNameException, DirNameException, FileOpenException, VarNameException
 from snowtools.utils.FileException import TimeException, MultipleValueException
-=======
-from snowtools.utils.FileException import FileNameException, DirNameException, FileOpenException, VarNameException, \
-    TimeException, MultipleValueException
->>>>>>> b9842696
 from snowtools.utils.S2M_standard_file import StandardCROCUS
 
 try:
@@ -36,7 +31,7 @@
 DEFAULT_NETCDF_FORMAT = 'NETCDF3_CLASSIC'
 
 
-def prosimu(path, ncformat=DEFAULT_NETCDF_FORMAT, openmode='r', **kwargs):
+def prosimu_auto(path, ncformat=DEFAULT_NETCDF_FORMAT, openmode='r', **kwargs):
     """
     Factory function that guess the correct class to return among
     :cls:`prosimu1d` or :cls:`prosimu2d`.
@@ -111,11 +106,8 @@
         cache - utile lorsque de grands nombre d'accès à la même variable sont
         nécessaires
         """
-<<<<<<< HEAD
         self.dataset = None
 
-        if type(path) is list:
-=======
         # BC add the possibility to give wildcards to prosimu
         if type(path) is str:
             if openmode == 'w':
@@ -128,7 +120,6 @@
             # otherwise path is already a list.
 
         if len(path) > 1:  # several files
->>>>>>> b9842696
             for fichier in path:
                 if not os.path.isfile(fichier):
                     raise FileNameException(fichier)
@@ -160,16 +151,9 @@
                 self.path = path[0]
                 self.mfile = 0
             else:
-<<<<<<< HEAD
                 logging.error("I am going to crash because there is a filename exception: \
                             file {} not found and openmode is not 'w'".format(path))
                 raise FileNameException(path)
-=======
-                print("I am going to crash because there is a filename exception")
-                print(path[0])
-                print(type(path[0]))
-                raise FileNameException(path[0])
->>>>>>> b9842696
 
         self.varcache = {}
 
@@ -880,4 +864,7 @@
     Points_dimensions = [Number_of_points]
     Number_of_Patches = 'tile'
 
-    _rewrite_dims = {'Number_of_points': 'location', 'Number_of_patches': 'tile'}+    _rewrite_dims = {'Number_of_points': 'location', 'Number_of_patches': 'tile'}
+
+# For retro-compatibility
+prosimu = prosimu1d