--- conflicted
+++ resolved
@@ -10,7 +10,6 @@
 import psycopg2
 import numpy as np
 import netCDF4
-#from dateutil.relativedelta import relativedelta
 
 from snowtools.utils.S2M_standard_file import StandardCDP
 from snowtools.utils.resources import get_file_period
@@ -20,12 +19,6 @@
 from bronx.meteo.thermo import Thermo
 from bronx.meteo.constants import T0
 
-<<<<<<< HEAD
-
-# Tester avec par exemple: python3 Met2Netcdf.py -b 2000080106 -e 2001080106
-
-def recup_donnees_site(nom_site):
-=======
 # Exemple d'appel: python3 Met2Netcdf.py -b 2000080106 -e 2001080106
 
 # Données EN DUR A MODIFIER REGULIEREMENT:
@@ -52,7 +45,6 @@
               D'une part une liste de 7 float + 1 entier [LAT, LON, UREF, ZREF, ZS, aspect, slope, numero_poste]
               et d'autre part le nom du poste
     """
->>>>>>> b9842696
     IM = infomassifs()
     LAT, LON, ZS, UREF, ZREF, aspect, slope, name = IM.infoposte_extensive(numero_site)
     Tab_point = np.zeros(8)
@@ -383,17 +375,6 @@
 
     File_entree = np.loadtxt(fileLines, dtype='str')
 
-<<<<<<< HEAD
-    '''if sys.version_info[0] == 3:
-        for i in range(len(File_entree[:, 0])):
-            for j in range(len(File_entree[0, :])):
-                File_entree[i, j] = File_entree[i, j][2:-1]'''
-    '''if 'MET_2015' in filename: 
-            for i in range(len(File_entree[:,0])):
-                File_entree[i,0] = File_entree[i,0][:-2]'''
-
-=======
->>>>>>> b9842696
     Tableau_retour_time_nbpoint = np.zeros((len(fileLines), 14))
     # Dans l'ordre: CO2air, DIR_SWdown, Flag_in_situ, Humrel, LWdown, NEB, PSurf, Qair, Rainf, SCA_SWdown, Snowf, Tair, Wind, Wind_DIR
 
@@ -646,10 +627,6 @@
 
 
 def compilation_ttes_periodes(date_entree_debut, date_entree_fin, site, option_recup):
-<<<<<<< HEAD
-    date_first_met = datetime.datetime(1993, 8, 1, 6)  # EN DUR
-    date_last_met = datetime.datetime(2021, 8, 1, 6)  # EN DUR
-=======
     """
     Compile les champs dans les MET + complétion cdp60mn + complétion réanalyse
 
@@ -667,8 +644,7 @@
                   le pas de temps (en secondes)
     """
     date_first_met = datetime.datetime(1993, 8, 1, 6)  # EN DUR et fixe
-    date_last_met = datetime.datetime(annee_last_MET, 8, 1, 6) 
->>>>>>> b9842696
+    date_last_met = datetime.datetime(annee_last_MET, 8, 1, 6)
     list_path_met, list_date_debut, list_date_fin = decoupe_periode(date_entree_debut, date_entree_fin)
     pas = pas_par_defaut
     L = []
