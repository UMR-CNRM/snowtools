#!/usr/bin/env python3
# -*- coding: utf-8 -*-

'''
Created on 8 march 2024

@author: Vernay

Script for the computation of Sentinel2-like diagnostics (snow melt-out date, snow cover duration)
from a SURFEX-Crocus simulation.
This script can either be called directly or throught the "diag_sentinel2" Vortex task via the
"Sentinel2_Diagnostics" Vortex algo component (cen/algo/postprocessing.py).
'''

import os
import sys
import xarray as xr
import argparse

<<<<<<< HEAD
import snowtools.tools.xarray_backend  # Ignore "import not used" error --> load `CENBackendEntrypoint` api
=======
import snowtools.tools.xarray_preprocess as xrp
from snowtools.tools.SnowCoverDuration import lcscd
>>>>>>> 44a07a43


def parse_command_line():
    description = "Computation of Sentinel2-like diagnostics (snow melt-out date, snow cover duration) associated \
                   to a SURFEX simulation"
    parser = argparse.ArgumentParser(description=description)
    parser.add_argument('-b', '--datebegin', type=str, default=None,
                        help="First date covered by the simulation file, format YYYYMMDDHH.")

    parser.add_argument('-e', '--dateend', type=str, default=None,
                        help="Last date covered by the simulation file, format YYYYMMDDHH.")

    parser.add_argument('-x', '--xpid', type=str, default=None,
                        help="XPID of the simulation format XP_NAME@username")

    parser.add_argument('-g', '--geometry', type=str, default='GrandesRousses250m',
                        help='Geometry of the simulation(s) / observation')

    parser.add_argument('-m', '--members', type=int, default=None,
                        help="Number of members associated to the experiment")

    parser.add_argument('-w', '--workdir', type=str, default=None,
                        help="Working directory")

    parser.add_argument('-p', '--pro', type=str, required=not any(arg in sys.argv for arg in ['-x', '--xpid']),
                        help="Absolute path to the pro file")

    parser.add_argument('-t', '--threshold', type=str, default=0.2,
                        help="Threshold to apply to the simulated snow depth in order to consider that the pixel"
                             "is covered by snow.")

    args = parser.parse_args()
    return args


def decode_time(pro):
    """
    Manually decode time variable since other variables can not be decoded automatically
    """
    ds = xr.Dataset({"time": pro.time})
    ds = xr.decode_cf(ds)
    pro['time'] = ds.time
    return pro


def execute(subdir='', threshold=0.2):
    """
    Main method to compute Sentinel2-like diagnostics from a SURFEX simulation
    """
    proname = os.path.join(subdir, 'PRO.nc')
    pro = xr.open_dataset(proname, decode_times=False, engine='netcdf4')
    pro = decode_time(pro)
    diag = lcscd(pro.DSN_T_ISBA.resample(time='1D').mean(), threshold)

    # Add 'ZS' (DEM) variable
    if 'ZS' in pro.keys():
        diag = xr.merge([diag, pro['ZS']])

    # Write DIAG file and remove PRO
    diag.to_netcdf(os.path.join(subdir, 'DIAG.nc'))


if __name__ == '__main__':

    args = parse_command_line()
    datebegin = args.datebegin
    dateend   = args.dateend
    xpid      = args.xpid
    members   = args.members
    workdir   = args.workdir
    pro       = args.pro
    threshold = args.threshold
    geometry  = 'GrandesRousses250m'

    if workdir is not None:
        os.chdir(workdir)

    if pro is not None:
        # TODO : Le code actuel ne gère qu'un unique fichier PRO
        # TODO : il reste à gérer les simulations d'ensemble avec 1 PRO/membre
        # --> open_mfdataset(list_pro, concat_dim='member')
        if os.path.islink('PRO.nc'):
            os.remove('PRO.nc')
        if not os.path.exists('PRO.nc'):
            os.symlink(pro, 'PRO.nc')
    else:
        # Retrieve PRO files with Vortex
        from snowtools.scripts.extract.vortex import vortexIO
        vortexIO.get_pro(xpid, geometry, datebegin=datebegin, dateend=dateend, members=members)

    if members is None:
        subdir = ''
        # Call main method
        execute(subdir=subdir, threshold=threshold)
    else:
        for member in range(members):
            print(f'Member {member}')
            subdir = f'mb{member:03d}'
            # Call main method
            execute(subdir=subdir, threshold=threshold)<|MERGE_RESOLUTION|>--- conflicted
+++ resolved
@@ -17,12 +17,7 @@
 import xarray as xr
 import argparse
 
-<<<<<<< HEAD
-import snowtools.tools.xarray_backend  # Ignore "import not used" error --> load `CENBackendEntrypoint` api
-=======
-import snowtools.tools.xarray_preprocess as xrp
 from snowtools.tools.SnowCoverDuration import lcscd
->>>>>>> 44a07a43
 
 
 def parse_command_line():
