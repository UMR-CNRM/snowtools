--- conflicted
+++ resolved
@@ -302,10 +302,7 @@
                                for i in range(len(shape_massif))]
 
     # Function from Ambroise Guiot: read points in a geotif
-<<<<<<< HEAD
-=======
     # L.Roussel 2024: bilinear interpolation does not work for angles (in real mean of 1° and 359° = 0°, not 180°)
->>>>>>> 44a07a43
     def raster_to_points(raster_src, shape, nodata=np.nan, interp_method="bilinear"):
         """
         For each point of GeometryCollection shape, give the bilinear interpolation of the values of
@@ -350,16 +347,12 @@
 
             if val is not None and test_values_not_nodata:
                 value = None
-<<<<<<< HEAD
-                if interp_method == "bilinear_angle":
-=======
                 if interp_method == "bilinear":
                     value = ((1 - current_x % 1) * (1 - current_y % 1) * val[0][0]
                             + (current_x % 1) * (1 - current_y % 1) * val[0][1]
                             + (1 - current_x % 1) * (current_y % 1) * val[1][0]
                             + (current_x % 1) * (current_y % 1) * val[1][1])
                 elif interp_method == "bilinear_angle":
->>>>>>> 44a07a43
                     # switch to vectors weighted by euclidian distances to grid point
                     # (no need to normalize as we get only the angle of the vector next)
                     weights = np.array([(1 - current_x % 1) * (1 - current_y % 1),
@@ -372,16 +365,6 @@
                     # (np.arctan in [-pi/2, pi/2])
                     # np.arctan2 in the four quadrants
                     value = (np.arctan2(sin_weighted, cos_weighted) / np.pi * 180 + 360) % 360 # radian to degree + assert between 0, 360°
-<<<<<<< HEAD
-                    
-                else:
-                    # 'bilinear' case, normal case
-                    value = ((1 - current_x % 1) * (1 - current_y % 1) * val[0][0]
-                            + (current_x % 1) * (1 - current_y % 1) * val[0][1]
-                            + (1 - current_x % 1) * (current_y % 1) * val[1][0]
-                            + (current_x % 1) * (current_y % 1) * val[1][1])
-=======
->>>>>>> 44a07a43
                 points_values.append(value)
             else:
                 points_values.append(nodata)
