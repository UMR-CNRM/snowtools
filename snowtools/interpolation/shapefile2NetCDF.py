--- conflicted
+++ resolved
@@ -301,12 +301,8 @@
     list_shape_massif_WGS84 = [transform(project_from_L93_to_WGS84, shape(shape_massif[i]))
                                for i in range(len(shape_massif))]
 
-<<<<<<< HEAD
     # Function from Ambroise Guiot: read points in a geotif
-=======
-    # Fonction d'Ambroise Guiot pour lire les valeurs d'un geotif en des points.
     # L.Roussel 2024: bilinear interpolation does not work for angles (in real mean of 1° and 359° = 0°, not 180°)
->>>>>>> 9b647e7c
     def raster_to_points(raster_src, shape, nodata=np.nan, interp_method="bilinear"):
         """
         For each point of GeometryCollection shape, give the bilinear interpolation of the values of
@@ -329,32 +325,19 @@
         """
         if interp_method not in ["bilinear", "bilinear_angle"]:
             raise ValueError("Parameter 'interp_method' has an impossible value.")
-<<<<<<< HEAD
         print(interp_method)
         raster = gdal.Open(raster_src)  # open tif image
-=======
-        
-        raster = gdal.Open(raster_src)  # ouverture de l'image tif
->>>>>>> 9b647e7c
         gt = raster.GetGeoTransform()
         # wkt = raster.GetProjection()
         band = raster.GetRasterBand(1)
         nodata_raster = band.GetNoDataValue()
         points_values = []
 
-<<<<<<< HEAD
-        for i in range(len(shape.geoms)):
-            # Convert from map to pixel coordinates.
-            # Only works for geotransforms with no rotation.
-            current_x = (shape.geoms[i].x - gt[0]) / gt[1]
-            current_y = (shape.geoms[i].y - gt[3]) / gt[5]
-=======
         for s in shape.geoms:
             # Convert from map to pixel coordinates.
             # Only works for geotransforms with no rotation.
             current_x = (s.x - gt[0]) / gt[1]
             current_y = (s.y - gt[3]) / gt[5]
->>>>>>> 9b647e7c
             px = int(current_x)  # x pixel
             py = int(current_y)  # y pixel
 
@@ -362,12 +345,7 @@
             test_values_not_nodata = (val[0][0] != nodata_raster and val[0][1] != nodata_raster and val[1][0] != nodata_raster
                        and val[1][1] != nodata_raster)
 
-<<<<<<< HEAD
             if val is not None and test_values_not_nodata:
-                value = None
-                if interp_method == "bilinear_angle":
-=======
-            if val is not None and test_ok:
                 value = None
                 if interp_method == "bilinear":
                     value = ((1 - current_x % 1) * (1 - current_y % 1) * val[0][0]
@@ -375,7 +353,6 @@
                             + (1 - current_x % 1) * (current_y % 1) * val[1][0]
                             + (current_x % 1) * (current_y % 1) * val[1][1])
                 elif interp_method == "bilinear_angle":
->>>>>>> 9b647e7c
                     # switch to vectors weighted by euclidian distances to grid point
                     # (no need to normalize as we get only the angle of the vector next)
                     weights = np.array([(1 - current_x % 1) * (1 - current_y % 1),
@@ -388,16 +365,6 @@
                     # (np.arctan in [-pi/2, pi/2])
                     # np.arctan2 in the four quadrants
                     value = (np.arctan2(sin_weighted, cos_weighted) / np.pi * 180 + 360) % 360 # radian to degree + assert between 0, 360°
-<<<<<<< HEAD
-                    
-                else:
-                    # 'bilinear' case, normal case
-                    value = ((1 - current_x % 1) * (1 - current_y % 1) * val[0][0]
-                            + (current_x % 1) * (1 - current_y % 1) * val[0][1]
-                            + (1 - current_x % 1) * (current_y % 1) * val[1][0]
-                            + (current_x % 1) * (current_y % 1) * val[1][1])
-=======
->>>>>>> 9b647e7c
                 points_values.append(value)
             else:
                 points_values.append(nodata)
@@ -609,19 +576,11 @@
     step = int((gt[1] + (-gt[5])) / 2)  # for further use in line interpolation
     print("step: ", step)
 
-<<<<<<< HEAD
-    for k in range(len(shape_courant.geoms)):
-        in_stat = in_file[k]
-        print('hello', in_stat[0], in_stat[3])
-        center_x = (shape_courant.geoms[k].x - gt[0]) / gt[1]
-        center_y = (shape_courant.geoms[k].y - gt[3]) / gt[5]
-=======
     for k, s in enumerate(shape_courant.geoms):
         in_stat = in_file[k]
         print('hello', in_stat[0], in_stat[3])
         center_x = (s.x - gt[0]) / gt[1]
         center_y = (s.y - gt[3]) / gt[5]
->>>>>>> 9b647e7c
 
         px_c = int(center_x)  # x pixel centre
         py_c = int(center_y)  # y pixel centre
@@ -643,13 +602,8 @@
         for azimut in range(0, 360, 5):
             angle = []
             for index, dist in enumerate(range(step, viewmax, step)):
-<<<<<<< HEAD
-                current_x = (shape_courant.geoms[k].x + dist * math.sin(math.radians(azimut)) - gt[0]) / gt[1]
-                current_y = (shape_courant.geoms[k].y + dist * math.cos(math.radians(azimut)) - gt[3]) / gt[5]
-=======
                 current_x = (s.x + dist * math.sin(math.radians(azimut)) - gt[0]) / gt[1]
                 current_y = (s.y + dist * math.cos(math.radians(azimut)) - gt[3]) / gt[5]
->>>>>>> 9b647e7c
 
                 px = int(current_x)  # x pixel le long de l'azimut
                 py = int(current_y)  # y pixel le long de l'azimut
