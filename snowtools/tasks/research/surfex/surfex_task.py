--- conflicted
+++ resolved
@@ -35,11 +35,7 @@
         t = self.ticket
 
         if not hasattr(self.conf, "genv"):
-<<<<<<< HEAD
-            self.conf.genv = 'uenv:cen.09@CONST_CEN'
-=======
             self.conf.genv = 'uenv:cen.10@CONST_CEN'
->>>>>>> d8ce52cb
 
         # Definition of geometries, safran xpid/block and list of dates from S2MTaskMixIn methods
         list_geometry = self.get_list_geometry(meteo=self.conf.meteo)
