# -*- coding: utf-8 -*-
"""
Created on 7 nov. 2017

@author: lafaysse
"""

from vortex.layout.nodes import Driver, Task
from cen.layout.nodes import S2MTaskMixIn
from vortex import toolbox
from bronx.stdtypes.date import daterange, yesterday, tomorrow, Period
import footprints
from vortex.algo.components import DelayedAlgoComponentError


def setup(t, **kw):
    return Driver(
        tag='Surfex_Parallel',
        ticket=t,
        nodes=[
            Ensemble_Surfex_Reforecast(tag='Ensemble_Surfex_Reforecast', ticket=t, **kw),
        ],
        options=kw
    )


class Ensemble_Surfex_Reforecast(S2MTaskMixIn, Task):
    """
    S2M reforecast task
    """

    filter_execution_error = S2MTaskMixIn.reforecast_filter_execution_error

    def process(self):

        if not hasattr(self.conf, "genv"):
<<<<<<< HEAD
            self.conf.genv = 'uenv:cen.09@CONST_CEN'
=======
            self.conf.genv = 'uenv:cen.10@CONST_CEN'
>>>>>>> d8ce52cb
        t = self.ticket
        listrundate = list(daterange(self.conf.datebegin, self.conf.dateend))
        # 5d time step for 2022 reforecasts
        # listrundate = list(daterange(self.conf.datebegin, self.conf.dateend, 'P5d'))
        list_geometry = self.get_list_geometry()
        source_safran, block_safran = self.get_source_safran()
        self.conf.previ = True
        pearpmembers, members = self.get_list_members()

        if 'early-fetch' in self.steps or 'fetch' in self.steps:

            if not pearpmembers: 

                self.sh.title('Toolbox input tb01 deterministe')
                tb01b = toolbox.input(
                    role           = 'Forcing',
                    local          = '[datebegin:ymdh]/[geometry::area]/FORCING_[datebegin:ymdh]_[dateend:ymdh].nc' if len(list_geometry) > 1 else '[datebegin:ymdh]/FORCING_[datebegin:ymdh]_[dateend:ymdh].nc',
                    vapp           = self.conf.meteo,
                    vconf          = '[geometry:area]',
                    block          = block_safran,
                    source_app     = 'arpege' if source_safran == 'safran' else None,
                    source_conf    = '4dvarfr',
                    experiment     = self.conf.forcingid  if source_safran == 'safran' else self.conf.xpid,
                    geometry       = list_geometry,
                    datebegin      = listrundate,
                    dateend        = '[datebegin]/+PT96H',
                    nativefmt      = 'netcdf',
                    kind           = 'MeteorologicalForcing',
                    namespace      = 'vortex.multi.fr',
                    model          = source_safran,
                    cutoff         = 'production',
                    namebuild      = 'flat@cen',
                ),
                print(t.prompt, 'tb01b =', tb01b)
                print()

            else:

                self.sh.title('Toolbox input tbO1 pearp')
                tb01b = toolbox.input(
                    role           = 'Forcing',
                    local          = '[datebegin:ymdh]/mb[member]/[geometry::area]/FORCING_[datebegin:ymdh]_[dateend:ymdh].nc' if len(list_geometry) > 1 else '[datebegin:ymdh]/mb[member]/FORCING_[datebegin:ymdh]_[dateend:ymdh].nc',
                    vapp           = self.conf.meteo,
                    vconf          = '[geometry:area]',
                    block          = block_safran,
                    source_app     = 'arpege' if source_safran == 'safran' else None,
                    source_conf    = 'pearp' if source_safran == 'safran' else None,
                    experiment     = self.conf.forcingid  if source_safran == 'safran' else self.conf.xpid,
                    geometry       = list_geometry,
                    datebegin      = listrundate,
                    dateend        = '[datebegin]/+PT96H',
                    member         = pearpmembers,
                    nativefmt      = 'netcdf',
                    kind           = 'MeteorologicalForcing',
                    namespace      = 'vortex.multi.fr',
                    model          = source_safran,
                    cutoff         = 'production',
                    namebuild      = 'flat@cen',
                    fatal          = False,
                ),
                print(t.prompt, 'tb01b =', tb01b)
                print()

            self.sh.title('Toolbox input tb02')
            tb02 = toolbox.input(
                role           = 'SurfexClim',
                kind           = 'pgdnc',
                nativefmt      = 'netcdf',
                local          = 'PGD.nc',
                geometry       = self.conf.geometry,
                genv           = self.conf.genv,
                gvar           = 'pgd_[geometry::tag]',
                model          = 'surfex',
                fatal          = False,
            ),
            print(t.prompt, 'tb02 =', tb02)
            print()

            self.sh.title('Toolbox input tb02')
            tb02_a = toolbox.input(
                alternate      = 'SurfexClim',
                kind           = 'pgdnc',
                nativefmt      = 'netcdf',
                local          = 'PGD.nc',
                experiment     = 'spinup@' + t.env.getvar("USER"),
                geometry       = self.conf.geometry,
                model          = 'surfex',
                namespace      = 'vortex.multi.fr',
                namebuild      = 'flat@cen',
                block          = 'pgd',
                fatal          = False,
            ),
            print(t.prompt, 'tb02_a =', tb02_a)
            print()

            self.sh.title('Toolbox input tb03')
            tb03 = toolbox.input(
                role           = 'SnowpackInit',
                local          = '[datevalidity:ymdh]/PREP.nc',
                block          = 'prep',
                experiment     = self.conf.prep_xpid,
                geometry       = self.conf.geometry,
                datevalidity   = listrundate,
                intent         = 'inout',
                nativefmt      = 'netcdf',
                kind           = 'PREP',
                model          = 'surfex',
                namespace      = 'vortex.multi.fr',
                namebuild      = 'flat@cen',
                fatal          = True,
            ),
            print(t.prompt, 'tb03 =', tb03)
            print()

            self.sh.title('Toolbox input tb04')
            tb04 = toolbox.input(
                role           = 'Surfex cover parameters',
                kind           = 'coverparams',
                nativefmt      = 'bin',
                local          = 'ecoclimapI_covers_param.bin',
                geometry       = self.conf.geometry,
                genv           = self.conf.genv,
                source         = 'ecoclimap1',
                model          = 'surfex',
            ),
            print(t.prompt, 'tb04 =', tb04)
            print()

            self.sh.title('Toolbox input tb05')
            tb05 = toolbox.input(
                role           = 'Surfex cover parameters',
                kind           = 'coverparams',
                nativefmt      = 'bin',
                local          = 'ecoclimapII_eu_covers_param.bin',
                geometry       = self.conf.geometry,
                genv           = self.conf.genv,
                source         = 'ecoclimap2',
                model          = 'surfex',
            ),
            print(t.prompt, 'tb05 =', tb05)
            print()

            self.sh.title('Toolbox input tb06')
            tb06 = toolbox.input(
                role            = 'Parameters for F06 metamorphism',
                kind            = 'ssa_params',
                genv           = self.conf.genv,
                nativefmt       = 'netcdf',
                local           = 'drdt_bst_fit_60.nc',
                model           = 'surfex',
            )
            print(t.prompt, 'tb06 =', tb06)
            print()

            self.sh.title('Toolbox input tb07')
            if self.conf.namelist:
                tb07 = toolbox.input(
                    role            = 'Nam_surfex',
                    remote          = self.conf.namelist,
                    kind            = 'namelist',
                    model           = 'surfex',
                    local           = 'OPTIONS.nam',
                )
            else:
                tb07 = toolbox.input(
                    role            = 'Nam_surfex',
                    source          = 'OPTIONS_default.nam',
                    genv           = self.conf.genv,
                    kind            = 'namelist',
                    model           = 'surfex',
                    local           = 'OPTIONS.nam',
                )

            print(t.prompt, 'tb07 =', tb07)
            print()

            self.sh.title('Toolbox executable tb08= tbx1')
            tb08 = tbx1 = toolbox.executable(
                role           = 'Binary',
                kind           = 'offline',
                local          = 'OFFLINE',
                model          = 'surfex',
                genv           = self.conf.genv,
                gvar           = 'master_surfex_offline_nompi',
            )

            print(t.prompt, 'tb08 =', tb08)
            print()

        if 'compute' in self.steps:

            self.sh.title('Toolbox algo tb09 = OFFLINE')

            tb09 = tbalgo1 = toolbox.algo(
                engine         = 's2m',
                kind           = "ensmeteo" if self.conf.geometry.area == 'postes' else "ensmeteo+sytron",
                multidates     = True,
                datebegin      = self.conf.datebegin,
                dateend        = self.conf.dateend,
                threshold      = self.conf.threshold,
                members        = footprints.util.rangex(pearpmembers),
                geometry_in    = list_geometry,
                geometry_out   = self.conf.geometry.tag,
                ntasks         = 40,
                daily          = not self.conf.previ,
            )
            print(t.prompt, 'tb09 =', tb09)
            print()

            self.component_runner(tbalgo1, tbx1)

        if 'backup' in self.steps:
            pass

        if 'late-backup' in self.steps:
            print("source_safran")
            print(source_safran)

            if not pearpmembers:

                if source_safran != 's2m':

                    self.sh.title('Toolbox output tb10')
                    tb10 = toolbox.output(
                        local          = '[datebegin:ymdh]/FORCING_[datebegin:ymdh]_[dateend:ymdh].nc',
                        experiment     = self.conf.xpid,
                        block          = 'meteo',
                        geometry       = self.conf.geometry,
                        date           = '[datebegin]',
                        datebegin      = listrundate,
                        dateend        = '[datebegin]/+PT96H',
                        nativefmt      = 'netcdf',
                        kind           = 'MeteorologicalForcing',
                        model          = 's2m',
                        namespace      = 'vortex.multi.fr',
                        cutoff         = 'production',
                        member         = 35,
                        fatal          = False
                    ),
                    print(t.prompt, 'tb10 =', tb10)
                    print()

                self.sh.title('Toolbox output tb11')
                tb11 = toolbox.output(
                    local          = '[datebegin:ymdh]/PRO_[datebegin:ymdh]_[dateend:ymdh].nc',
                    experiment     = self.conf.xpid,
                    block          = 'pro',
                    geometry       = self.conf.geometry,
                    date           = '[datebegin]',
                    datebegin      = listrundate,
                    dateend        = '[datebegin]/+PT96H',
                    nativefmt      = 'netcdf',
                    kind           = 'SnowpackSimulation',
                    model          = 'surfex',
                    namespace      = 'vortex.multi.fr',
                    cutoff         = 'production' if self.conf.previ else 'assimilation',
                    member         = 35,
                    fatal          = False
                ),
                print(t.prompt, 'tb11 =', tb11)
                print()

                self.sh.title('Toolbox output tb12')
                tb12 = toolbox.output(
                    local          = '[date:ymdh]/PREP_[datevalidity:ymdh].nc',
                    role           = 'SnowpackInit',
                    experiment     = self.conf.xpid,
                    block          = 'prep',
                    geometry       = self.conf.geometry,
                    date           = listrundate,
                    datevalidity   = '[date]/+PT96H',
                    nativefmt      = 'netcdf',
                    kind           = 'PREP',
                    model          = 'surfex',
                    namespace      = 'vortex.multi.fr',
                    cutoff         = 'production' if self.conf.previ else 'assimilation',
                    member         = 35,
                    fatal          = False
                ),
                print(t.prompt, 'tb12 =', tb12)
                print()

            else:

                if source_safran != 's2m':

                    self.sh.title('Toolbox output tb10')
                    tb10 = toolbox.output(
                        local          = '[datebegin:ymdh]/mb[member]/FORCING_[datebegin:ymdh]_[dateend:ymdh].nc',
                        experiment     = self.conf.xpid,
                        block          = 'meteo',
                        geometry       = self.conf.geometry,
                        date           = '[datebegin]',
                        datebegin      = listrundate,
                        dateend        = '[datebegin]/+PT96H',
                        member         = pearpmembers,
                        nativefmt      = 'netcdf',
                        kind           = 'MeteorologicalForcing',
                        model          = 's2m',
                        namespace      = 'vortex.multi.fr',
                        cutoff         = 'production',
                        fatal          = False
                    ),
                    print(t.prompt, 'tb10 =', tb10)
                    print()

                self.sh.title('Toolbox output tb11')
                tb11 = toolbox.output(
                    local          = '[datebegin:ymdh]/mb[member]/PRO_[datebegin:ymdh]_[dateend:ymdh].nc',
                    experiment     = self.conf.xpid,
                    block          = 'pro',
                    geometry       = self.conf.geometry,
                    date           = '[datebegin]',
                    datebegin      = listrundate,
                    dateend        = '[datebegin]/+PT96H',
                    member         = pearpmembers,
                    nativefmt      = 'netcdf',
                    kind           = 'SnowpackSimulation',
                    model          = 'surfex',
                    namespace      = 'vortex.multi.fr',
                    cutoff         = 'production' if self.conf.previ else 'assimilation',
                    fatal          = False
                ),
                print(t.prompt, 'tb11 =', tb11)
                print()

                self.sh.title('Toolbox output tb12')
                tb12 = toolbox.output(
                    local          = '[date:ymdh]/mb[member]/PREP_[datevalidity:ymdh].nc',
                    role           = 'SnowpackInit',
                    experiment     = self.conf.xpid,
                    block          = 'prep',
                    geometry       = self.conf.geometry,
                    date           = listrundate,
                    datevalidity   = '[date]/+PT96H',
                    member         = pearpmembers,
                    nativefmt      = 'netcdf',
                    kind           = 'PREP',
                    model          = 'surfex',
                    namespace      = 'vortex.multi.fr',
                    cutoff         = 'production' if self.conf.previ else 'assimilation',
                    fatal          = False
                ),
                print(t.prompt, 'tb12 =', tb12)
                print()<|MERGE_RESOLUTION|>--- conflicted
+++ resolved
@@ -34,11 +34,7 @@
     def process(self):
 
         if not hasattr(self.conf, "genv"):
-<<<<<<< HEAD
-            self.conf.genv = 'uenv:cen.09@CONST_CEN'
-=======
             self.conf.genv = 'uenv:cen.10@CONST_CEN'
->>>>>>> d8ce52cb
         t = self.ticket
         listrundate = list(daterange(self.conf.datebegin, self.conf.dateend))
         # 5d time step for 2022 reforecasts
