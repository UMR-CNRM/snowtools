--- conflicted
+++ resolved
@@ -247,10 +247,6 @@
                     print(t.prompt, 'tb03 =', tb03)
                     print()
 
-<<<<<<< HEAD
-
-=======
->>>>>>> e3bf33d7
             self.sh.title('Toolbox input tb07')
             tb07 = toolbox.input(
                 role            = 'ListeMassif',
