#!/usr/bin/env python3
# -*- coding: utf-8 -*-

"""
Created on 30 Aug. 2017

@author: lafaysse
"""

# General python modules
import argparse
import os
import sys
import datetime
import textwrap

# Import snowtools modules
from snowtools.tools.initTG import clim
from snowtools.utils.dates import checkdateafter, check_and_convert_date
from snowtools.utils.resources import absolute_path, check_surfex_exe
from snowtools.utils.infomassifs import infomassifs
from snowtools.tasks import runs
from snowtools.tasks.vortex_kitchen import vortex_kitchen
from snowtools.tasks.crocO_vortex_kitchen import crocO_vortex_kitchen
from snowtools.tasks.s2m_launcher import _S2M_command
from snowtools.DATA import SNOWTOOLS_DIR
from snowtools.utils.FileException import UndefinedDirectoryException, UnsupportedOptionException


class Surfex_command(_S2M_command):
    """class for SURFEX experiments launching commands"""

    def execute(self):
        machine = os.uname()[1]
        if "taranis" in machine or "belenos" in machine:
            self.execute_through_vortex()
        else:
            self.execute_without_vortex()

    def check_and_convert_options(self, vortex=False):

        if self.options.command == 'oper':
            self.check_mandatory_arguments(**{'-r': 'region'})

            if self.options.datedeb:
                self.options.datedeb = check_and_convert_date(self.options.datedeb)
            else:
                # If rundate is not prescribed, get it from the current time.
                self.options.datedeb = self.set_default_date()

        else:
            self.check_mandatory_arguments(**{'-b': 'datedeb', '-e': 'datefin', '-f': 'forcing'})

            if not self.options.onlyextractforcing:
                try:
                    self.options.exesurfex = check_surfex_exe(self.options.exesurfex)
                except UndefinedDirectoryException as e:
                    if not vortex:
                        raise e
                    else:
                        print("Use SURFEX binaries from GENV\n")
                else:
                    print("USE SURFEX binaries from " + self.options.exesurfex)

            # Controls and type conversions of dates
            [self.options.datedeb, self.options.datefin, self.options.datespinup] = list(map(check_and_convert_date,
                                                                                             [self.options.datedeb,
                                                                                              self.options.datefin,
                                                                                              self.options.datespinup]))
            checkdateafter(self.options.datefin, self.options.datedeb)

            if vortex:
                self.check_mandatory_arguments(**{'-r': 'region', '-m': 'model'})

        # self.check_mandatory_arguments()
            self.set_path(vortex)
            self.set_geo(vortex)

    def set_geo(self, vortex):

        #
        if self.options.region:
            self.interpol = os.path.isfile(self.options.region)
        else:
            self.interpol = False
        if self.interpol:
            self.options.region = absolute_path(self.options.region)
            self.interpol = True

        # Check and conversion of geographical requirements
        elif self.options.region or self.options.slopes or self.options.aspects or self.options.minlevel \
                or self.options.maxlevel:
            INFOmassifs = infomassifs()

            if not vortex:
                self.options.region = INFOmassifs.region2massifs(self.options.region)

            if self.options.slopes:
                self.options.slopes = self.options.slopes.split(",")
            else:
                if 'allslopes' in self.options.region:
                    self.options.slopes = ["0", "20", "40"]
                else:
                    self.options.slopes = ["0"]

            self.options.aspects = INFOmassifs.get_list_aspect(self.options.aspects, self.options.slopes)
            self.options.minlevel, self.options.maxlevel \
                = INFOmassifs.check_and_convert_min_max_elevation(self.options.minlevel, self.options.maxlevel)

    def set_path(self, vortex):
        # Conversions of local paths in absolute paths
        [self.options.namelist, self.options.workdir, self.options.exesurfex] = \
            list(map(absolute_path, [self.options.namelist, self.options.workdir, self.options.exesurfex]))

        if self.options.conf:
            self.options.conf = absolute_path(self.options.conf)

        if not vortex:
            [self.options.forcing, self.options.diroutput] = \
                list(map(absolute_path, [self.options.forcing, self.options.diroutput]))

    def set_default_date(self):
        today = datetime.datetime.today()
        newhour = today.hour - today.hour % 3
        return today.replace(hour=newhour, minute=0, second=0, microsecond=0)

    def parse_options(self, arguments):

        s2m_description = """
             S2M command, that allow to launch SAFRAN-SURFEX-Crocus simulations
             (or any part of this model chain) as well as EDELWEISS simulations.
             """
        s2m_research_description = """
             The command to be used for research tasks to launch
             SAFRAN-SURFEX-Crocus or EDELWEISS simulations.

             s2m simulations need ground temperature to be initialized.
             If initial conditions are not known (PREP file not available for the starting
             date), then an init_TG.nc file is expected to be found in the prep directory.
             It must contain an initial ground temperature variable called TG with
             dimension (Number_of_points).
             The init_TG.nc file can be generated using -G or -g options (see their
             description). Otherwise, the command will crash.
             """
        parser = argparse.ArgumentParser(prog="s2m",
                                         description=s2m_description,
                                         epilog="For detailed documentation of general use case, "
                                         "run s2m research --help",
                                         )

        subparsers = parser.add_subparsers(dest='command')
        parser_research = subparsers.add_parser('research',
                                                description=s2m_research_description,
                                                formatter_class=argparse.ArgumentDefaultsHelpFormatter,
                                                )

        parser_research_main = parser_research.add_argument_group('Main arguments')

        parser_research_main.add_argument("-b", "--begin",
                                          type=str, dest="datedeb", required=True,
                                          help="Date of the beginning of the simulation.")

        parser_research_main.add_argument("-e", "--end",
                                          type=str, dest="datefin", required=True,
                                          help="Date of the end of the simulation")

        parser_research_main.add_argument("-o", "--output",
                                          type=str, dest="diroutput", default="output",
                                          help="Name of the output directory")

        parser_research_main.add_argument("-f", "--forcing",
                                          type=str, dest="forcing", default=None,
                                          help="Path of the forcing file or of the directory with the forcing files")

        parser_research_main.add_argument("-n", "--namelist",
                                          type=str, dest="namelist",
                                          default=SNOWTOOLS_DIR + '/DATA/OPTIONS_V8.1_NEW_OUTPUTS_NC.nam',
                                          help="Path of the mother namelist")

        parser_research_init = parser_research.add_argument_group('Initialization set up')
        parser_research_init.add_argument("-G", action="store_true", dest="groundonly", default=False,
                                          help=textwrap.dedent(
                                              """\
                                              Generate a ground initialization file by computing a climatological
                                              average of air temperature on the provided period.
                                              With this option, the simulation is not run, the user can use -g
                                              instead to combine the ground temperature initialization and running
                                              the simulation.
                                              """)
                                          )

        parser_research_init.add_argument("-g", action="store_true", dest="ground", default=False,
                                          help="Combines -G option and run the simulation aftterwards.")

        parser_research_init.add_argument("-x", "--spinupdate",
                                          type=str, dest="datespinup", default=None,
                                          help="Date of validity of the spinup file")

        parser_research_init.add_argument("-a", "--august_threshold",
                                          type=int, dest="threshold", default=-999,
                                          help="Limit the snow water equivalent each 1st August "
                                          "to the provided value in kg/m2")

        parser_research_forcing = parser_research.add_argument_group('Forcing pre-processing')

        parser_research_forcing.add_argument("-r", "--region", "--geometry",
                                             type=str, dest="region", default=None,
                                             help='''
                                             The geometry to use for SURFEX simulation.

                                             This option is also used for pre-processing of the FORCING file by
                                             extracting data or interpolating forcing files into a new geometry

                                             - If region is a single massif number or a list of massif numbers
                                             separated by comas or a generic name for a group of massifs,
                                             extract the corresponding massifs.

                                             - If region is a netcdf file describing the target geometry, interpolate
                                             SAFRAN fields on this geometry.
                                             The netcdf file describing the geometry must contain the massif_number and
                                             ZS variables. It can be 1d (Number_of_points) or 2d (y, x) in Lambert93
                                             or 2d (latitude, longitude). 1d files can optionnally provide aspect
                                             and slope. These variables will be computed by the software for 2d files.

                                             Note that you need to compile the fortran interpolator to use this
                                             extended option.
                                             ''')

        parser_research_forcing.add_argument("-L", "--lowest",
                                             type=int, dest="minlevel", default=None,
                                             help="Eliminate elevations lower than this level in FORCING "
                                             "files (in meters)")

        parser_research_forcing.add_argument("-U", "--upper",
                                             type=int, dest="maxlevel", default=None,
                                             help="Eliminate elevations above this level in FORCING files (in meters)")

        parser_research_forcing.add_argument("-c", "--classes_aspect",
                                             type=int, dest="aspects", default=None,
                                             help='''Specify the number of aspect classes to extract or generate.
                                             Default: 8

                                             -c 8 : N, NE, E, SE, S, SW, W, NW
                                             -c 4 : N, E, S, W
                                             -c 2 : N, S
                                             -c 135 : specify only 1 aspect in ° if multiple of 45°
                                             '''
                                             )

        parser_research_forcing.add_argument("-l", "--list_slopes",
                                             type=str, dest="slopes", default=None,
                                             help="Extract a reduced number of slope angles in FORCING files, "
                                             "or generate a larger number of slope angles for a flat FORCING file")

        parser_research_forcing.add_argument("-E", "--extractforcing",
                                             action="store_true", dest="onlyextractforcing", default=False,
                                             help="Only extract meteorological forcing")

        parser_research_forcing.add_argument("--addmask",
                                             action="store_true", dest="addmask", default=False,
                                             help="Apply shadows on solar radiation from surrounding masks")

        parser_research_path = parser_research.add_argument_group('Optional path definitions')

        parser_research_path.add_argument("-s", "--surfexexec",
                                          type=str, dest="exesurfex", default=None,
                                          help="Specify the directory where to find SURFEX binaries. "
                                          "(Must contains PGD, PREP, OFFLINE) "
                                          "If None, EXESURFEX environment variable is used.")

        parser_research_path.add_argument("-w", "--workdir",
                                          type=str, dest="workdir", default=None,
                                          help="Name of the running directory (workdir)")

        parser_research_others = parser_research.add_argument_group('Other arguments')

        parser_research_others.add_argument("--geotype",
                                            dest="geotype", default='unstructured',
                                            choices=['unstructured', 'grid'],
                                            help="Type of simulation geometry: grids must be defined in namelist "
                                            "while namelists are automatically updated for unstructured geometries "
                                            "according to the forcing file.")

        parser_research_others.add_argument("--veg",
                                            dest="veg", default=None,
                                            choices=['namelist', 'ecoclimap'],
                                            help="""
                                            When vegetation is extracted from ECOCLIMAP database, the corresponding
                                            files are downloaded in the working directory.

                                            Default is namelist when --geotype=unstructured.
                                            Default is eoclimap when --geotype=grid.
                                            """
                                            )

        parser_research_others.add_argument("--uenv",
                                            action="store", dest="uenv", default=None,
                                            help="In cases when additionnal input files are necessary, use this "
                                            "option to define the absolute path of the repository where those files "
                                            "are stored."
                                            "This option works for both Vortex/HPC and local executions."
                                            "In a Vortex execution, it is also possible (and advised) to provide a "
                                            "an existing uenv using the followong syntax : "
                                            "'--uenv=uenv:{uenv_name}@{username}'.")

        parser_research_vortex = parser_research.add_argument_group('Vortex options '
                                                                    '(available only on Meteo-France supercomputers)')

        parser_research_vortex.add_argument("-m", "--model",
                                            type=str, dest="model", default=None,
                                            help="Meteorological forcing format: s2m for ready-to-use s2m-generated FORCING "
                                                 " and safran for raw SAFRAN files.")

        parser_research_vortex.add_argument("-p", "--prep_xpid",
                                            action="store", type=str, dest="prep_xpid", default=None,
                                            help="xpid in wich are the PREP files to be used")

        parser_research_vortex.add_argument("--obsxpid",
                                            action="store", type=str, dest="obsxpid", default=None,
                                            help="xpid of the obs you want to assimilate")

        parser_research_vortex.add_argument("--nnodes",
                                            action="store", type=int, dest="nnodes", default=1,
                                            help="Total number of nodes requested by the s2m command"
                                                 " (can be split between several jobs or not)."
                                                 " Take care, this is not the number of nodes per job if several"
                                                 " jobs !!!")

        parser_research_vortex.add_argument("--ntasks",
                                            action="store", type=int, dest="ntasks", default=None,
                                            help="Number of tasks (and procs) per node.")

        parser_research_vortex.add_argument("--walltime",
                                            action="store", type=str, dest="walltime", default=None,
                                            help="specify your job walltime (format hh:mm:ss)")

        parser_research_vortex.add_argument("--writesx",
                                            action="store_true", dest="writesx", default=False,
                                            help="Optionnaly transfer the PRO files towards sxcen")

        parser_research_vortex.add_argument("--save-pro",
                                            dest="save_pro", default='multi',
                                            choices=['none', 'cache', 'archive', 'multi'],
                                            help="Wheteher and where to save PRO_ output files. "
                                                 "multi is the default and store both in cache and in archive. "
                                                 "Use none not to save the PRO_ files at all.")

        parser_research_vortex.add_argument("--postprocess",
                                            dest="postprocess_exe", default=None,
                                            help="Postprocessing of PRO file. Provide executable path (absolute) "
                                                 "and its options as a single string. Will be executed after a"
                                                 "SURFEX execution in the working directory. If you want anything"
                                                 "to be saved, please write in commonly used files (PRO, DIAG, CUMUL)."
                                                 "Please ensure yourself that your algorithm is correctly parallelized."
                                            )

        parser_research_vortex.add_argument("--drhook",
                                            action="store_true", dest="drhook", default=False,
                                            help="Profiling MPI task with DRHOOK")

        parser_research_vortex.add_argument("--task",
                                            dest="task", type=str, default='surfex',
                                            choices=["surfex", "surfex_dailyprep", "escroc", "escroc_scores", "croco",
                                                     "croco_perturb", "reforecast", "debug", "refill", "interpol"],
                                            help="The task, if not the default one.")

        parser_research_vortex.add_argument("--escroc",
                                            type=str, dest="escroc", default='E2',
                                            help="ESCROC subensemble in case --task=escroc")

        parser_research_vortex.add_argument("--croco",
                                            type=str, dest="croco", default='openloop',
                                            choices=["openloop", "synth", "real"],
                                            help="assimilation mode in case --task=croco")

        parser_research_vortex.add_argument("--conf",
                                            type=str, dest="conf", default=None,
                                            help="configuration file in case --task=croco")

        parser_research_vortex.add_argument("--synthmember",
                                            type=str, dest="synthmember", default=1,
                                            help="synthetic member if --croco=synth")

        parser_research_vortex.add_argument("--nforcing",
                                            action="store", type=int, dest="nforcing", default=1,
                                            help="Number of members of forcing files in Croco task only")

        parser_research_vortex.add_argument("--nmembers",
                                            action="store", type=int, dest="nmembers", default=None,
                                            help="Total number of executions of the binary or script associated"
                                                 "with the main algocomponent of the task.")

        parser_research_vortex.add_argument("--startmember",
                                            action="store", type=int, dest="startmember", default=None,
                                            help="Number of first member")

        parser_research_vortex.add_argument("--sensor",
                                            action="store", type=str, dest="sensor", default="MODIS",
                                            help="specify the sensor name of the obs you want to assimilate")

<<<<<<< HEAD
        parser_research_vortex.add_argument("--interpol_blocks",
                                            type=str, dest="interpol_blocks", default='',
                                            choices=['meteo', 'pro', 'meteo,pro', 'pro,meteo'],
                                            help="List of blocks to interpol --task=interpol")
=======
        parser_research_vortex.add_argument("--vapp",
                                            action="store", type=str, dest="vapp", default="s2m",
                                            choices=["s2m", "safran", "edelweiss"],
                                            help="specify the vortex vapp of the execution")
>>>>>>> 850ed427

        parser_oper = subparsers.add_parser('oper', description="Do not use unless you know what it does. "
                                            "Use s2m oper --help for details")

        parser_oper.add_argument("-b", "--begin",
                                 type=str, dest="datedeb", required=True,
                                 help="Rundate (réseau).")

        parser_oper.add_argument("-r", "--region",
                                 type=str, dest="region", required=True,
                                 help='vconf of the operational run')

        parser_oper.add_argument("--dev",
                                 action="store_true", dest="dev", default=False,
                                 help="Operational chain in development")

        parser_oper.add_argument("--task",
                                 dest="task", type=str, default='analysis',
                                 choices=["analysis", "forecast", "monthlyreanalysis", "monthlyreanalysissytron"],
                                 help="")

        parser_oper.add_argument("--walltime",
                                 action="store", type=str, dest="walltime", default=None,
                                 help="specify your job walltime (format hh:mm:ss)")

        options  = parser.parse_args(arguments)

        options.surfex = True
        options.safran = False

        return options

    def execute_without_vortex(self):

        # Check option values and convert them in types suited for defining a run configuration
        self.check_and_convert_options(vortex=False)
        self.check_mandatory_arguments(**{'-o': 'diroutput'})

        if self.options.ground or self.options.groundonly:
            clim(self.options)

        if not self.options.groundonly:

            # Define a run object
            if type(self.options.forcing) is list or self.options.addmask:
                run = runs.postesrun(self.options.datedeb, self.options.datefin, self.options.forcing,
                                     self.options.diroutput, threshold=self.options.threshold,
                                     workdir=self.options.workdir, datespinup=self.options.datespinup,
                                     execdir=self.options.exesurfex,
                                     namelist=self.options.namelist,
                                     addmask=True, onlyextractforcing=self.options.onlyextractforcing)
            elif self.interpol:
                if 'pro' in self.options.forcing or 'PRO' in self.options.forcing:
                    myclass = runs.interpolpro
                elif self.options.geotype == 'grid':
                    myclass = runs.interpolgriddedrun
                else:
                    myclass = runs.interpolrun

                run = myclass(self.options.datedeb, self.options.datefin,
                              self.options.forcing, self.options.diroutput,
                              threshold=self.options.threshold, workdir=self.options.workdir,
                              datespinup=self.options.datespinup,
                              geolist=[self.options.region], execdir=self.options.exesurfex,
                              namelist=self.options.namelist,
                              onlyextractforcing=self.options.onlyextractforcing)

            elif self.options.region or self.options.slopes or self.options.aspects or self.options.minlevel \
                    or self.options.maxlevel:

                if self.options.onlyextractforcing:
                    if 'pro' in self.options.forcing or 'PRO' in self.options.forcing:
                        run = runs.massifextractpro(self.options.datedeb, self.options.datefin,
                                                    self.options.forcing, self.options.diroutput,
                                                    workdir=self.options.workdir,
                                                    geolist=[self.options.region, self.options.minlevel,
                                                             self.options.maxlevel, self.options.slopes,
                                                             self.options.aspects])
                    else:
                        run = runs.massifextractforcing(self.options.datedeb, self.options.datefin,
                                                        self.options.forcing, self.options.diroutput,
                                                        workdir=self.options.workdir,
                                                        geolist=[self.options.region, self.options.minlevel,
                                                                 self.options.maxlevel, self.options.slopes,
                                                                 self.options.aspects])
                else:

                    run = runs.massifrun(self.options.datedeb, self.options.datefin, self.options.forcing,
                                         self.options.diroutput, threshold=self.options.threshold,
                                         workdir=self.options.workdir, datespinup=self.options.datespinup,
                                         execdir=self.options.exesurfex,
                                         namelist=self.options.namelist,
                                         geolist=[self.options.region, self.options.minlevel,
                                                  self.options.maxlevel, self.options.slopes,
                                                  self.options.aspects])
            else:
                if self.options.geotype == 'grid':
                    if self.options.veg in ['ecoclimap', None]:
                        myclass = runs.griddedrun
                    else:
                        raise UnsupportedOptionException("Gridded simulations (--geotype=grid) with homogeneous "
                                                         "vegetation (--veg=namelist) are not implemented")
                else:  # geotype=unstructured
                    if self.options.veg in ['ecoclimap', None]:
                        myclass = runs.ecoclimaprun
                    else:
                        myclass = runs.surfexrun

                run = myclass(self.options.datedeb, self.options.datefin, self.options.forcing,
                              self.options.diroutput, threshold=self.options.threshold,
                              workdir=self.options.workdir, datespinup=self.options.datespinup,
                              execdir=self.options.exesurfex,
                              namelist=self.options.namelist)

            if self.options.uenv:
                run.get_extra_files(self.options.uenv)

            # Execute the run
            run.run()

    def execute_through_vortex(self):

        # Check option values and convert them in types suited for defining a run configuration
        self.check_and_convert_options(vortex=True)

        if hasattr(self.options, 'workdir'):
            defaultworkdir = not self.options.workdir
        else:
            defaultworkdir = True  # s2m oper command

        if defaultworkdir:
            if 'WORKDIR' in list(os.environ.keys()):
                self.options.workdir = os.environ['WORKDIR']
            else:
                self.options.workdir = "."

        # Cook vortex task
        if self.options.task == 'croco':
            crocO_vortex_kitchen(self.options)
        else:
            vortex_kitchen(self.options)


def main():
    Surfex_command(sys.argv[1:])


if __name__ == "__main__":
    main()<|MERGE_RESOLUTION|>--- conflicted
+++ resolved
@@ -398,17 +398,10 @@
                                             action="store", type=str, dest="sensor", default="MODIS",
                                             help="specify the sensor name of the obs you want to assimilate")
 
-<<<<<<< HEAD
         parser_research_vortex.add_argument("--interpol_blocks",
                                             type=str, dest="interpol_blocks", default='',
                                             choices=['meteo', 'pro', 'meteo,pro', 'pro,meteo'],
                                             help="List of blocks to interpol --task=interpol")
-=======
-        parser_research_vortex.add_argument("--vapp",
-                                            action="store", type=str, dest="vapp", default="s2m",
-                                            choices=["s2m", "safran", "edelweiss"],
-                                            help="specify the vortex vapp of the execution")
->>>>>>> 850ed427
 
         parser_oper = subparsers.add_parser('oper', description="Do not use unless you know what it does. "
                                             "Use s2m oper --help for details")
