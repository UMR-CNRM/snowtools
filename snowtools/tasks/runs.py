--- conflicted
+++ resolved
@@ -182,10 +182,7 @@
                 get_file_const_or_crash(self.execdir + "/../MY_RUN/ECOCLIMAP/" + ecoclimap_file, ecoclimap_file)
 
             get_file_const_or_crash(self.execdir + "/../MY_RUN/DATA/CROCUS/drdt_bst_fit_60.nc", "drdt_bst_fit_60.nc")
-<<<<<<< HEAD
-=======
             #line below is necessary for Tartes Optimisation Option
->>>>>>> b9842696
             #get_file_const_or_crash(self.execdir + "/../MY_RUN/DATA/CROCUS/refice_etotref.nc", "refice_etotref.nc")
 
     def get_forcing(self):
