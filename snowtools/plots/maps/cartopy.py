--- conflicted
+++ resolved
@@ -53,11 +53,6 @@
 # print(matplotlib.rcParams["savefig.dpi"])
 # print(matplotlib.rcParams)
 import matplotlib.pyplot as plt
-<<<<<<< HEAD
-=======
-from matplotlib.patches import Polygon
-from matplotlib.collections import PatchCollection
->>>>>>> 995d5622
 # from matplotlib import style
 # style.use('fast')
 # matplotlib.rcParams["patch.antialiased"] = False
@@ -91,7 +86,6 @@
             pass
 
 
-
 class _Map_massifs(Mplfigure):
     """ Implicit class that defines a generic massif map"""
     legendok = False
@@ -145,9 +139,9 @@
             ax.add_feature(cartopy.feature.LAND, facecolor='wheat')
             ax.add_feature(cartopy.feature.OCEAN)
             ax.add_feature(cartopy.feature.COASTLINE)
-            # ax.add_feature(cartopy.feature.BORDERS, linestyle=':')
-            ax.add_feature(cartopy.feature.NaturalEarthFeature('cultural','admin_0_boundary_lines_land','10m',
-                                                               facecolor='none', linestyle=':'))
+            ax.add_feature(cartopy.feature.BORDERS, linestyle=':')
+            #ax.add_feature(cartopy.feature.NaturalEarthFeature('cultural', 'admin_0_boundary_lines_land', '10m',
+            #                                                   facecolor='none', linestyle=':'))
             ax.add_feature(cartopy.feature.LAKES, alpha=0.5)
             ax.add_feature(cartopy.feature.RIVERS)
         elif self.bgimage:
@@ -217,8 +211,6 @@
 
         self.init_cmap(**kwargs)
         if not hasattr(self, 'massif_features'):
-#            self.num, self.shape, self.name = zip(*[(rec.attributes['num_opp'], rec.geometry,
-#                                      rec.attributes['nom']) for rec in self.records])
             self.num, self.shape, self.name = map(list, zip(*[(rec.attributes['code'], rec.geometry,
                                                      rec.attributes['title']) for rec in self.records]))
             self.llshape = [ccrs.PlateCarree().project_geometry(ishape, self.projection) for ishape in self.shape]
@@ -237,11 +229,7 @@
                                                for inum, ishape, iname in zip(self.num, self.shape, self.name)])
                 print(len(self.massif_features))
             else:
-<<<<<<< HEAD
                 self.massif_features = [{'feature': self.map.add_geometries([lshape], crs=ccrs.PlateCarree(),  # crs=self.projection,
-=======
-                self.massif_features = [{'feature': self.map.add_geometries([lshape], crs=ccrs.PlateCarree(), #crs=self.projection,
->>>>>>> 995d5622
                                                                             cmap=self.palette,
                                                                             facecolor='none', edgecolor='dimgrey', alpha=1.0),
                                          'massifnum':inum, 'massifname':iname,
@@ -548,13 +536,15 @@
                 pass
             self.legendok = False
 
-<<<<<<< HEAD
     def add_north_south_info(self, english=False):
-=======
-    def add_north_south_info(self):
->>>>>>> 995d5622
 
         self.infos = []
+        if english:
+            north_text = "Northen slope \n Q20 - Q50 - Q80"
+            south_text = "Southern slope \n Q20 - Q50 - Q80"
+        else:
+            north_text = "Versant Nord \n Q20 - Q50 - Q80"
+            south_text = "Versant Sud \n Q20 - Q50 - Q80"
         # self.infos.append(box(8.5, 42.9,8.85,43.1))
 
         # self.infos.append(self.map.add_artist(matplotlib.offsetbox.AnnotationBbox(
@@ -1187,23 +1177,13 @@
               88: (12000, 7000), 89: (0, -4000), 90: (10000, -5000), 91: (-17000, -8000)}
     """displacement dictionary for the positioning tables near the massif center without overlapping."""
 
-<<<<<<< HEAD
-
-def __init__(self, *args, **kw):
-    """
-
-    :param args: args passed to super class
-    :param kw: keyword args passed to super class
-    """
-=======
     def __init__(self, *args, **kw):
         """
         :param args: args passed to super class
         :param kw: keyword args passed to super class
         """
->>>>>>> 995d5622
-
-    super(Map_pyrenees, self).__init__(*args, **kw)
+
+        super(Map_pyrenees, self).__init__(*args, **kw)
 
 
 class MapFrance(_Map_massifs):
@@ -1579,7 +1559,6 @@
 
         self.dicLonLatMassif = self.getLonLatMassif()
         for massif in self.records:
-            #num = massif.attributes['num_opp']
             num = massif.attributes['code']
             # print(num)
             if num == num_massif:
@@ -1587,9 +1566,13 @@
         if self.area in ['alpes', 'corse', 'jura', 'central', 'vosges']:
             dlat = 0.55
             dlon = 0.65
+            dloninfo = dlon/3.
+            dlatinfo = dlat/5.
         elif self.area == 'pyrenees':
             dlat = 0.5
             dlon = 1.3
+            dloninfo = dlon/3.5
+            dlatinfo = dlat/4.
 
         self.lonmin = barycentre[0] - dlon
         self.lonmax = barycentre[0] + dlon
