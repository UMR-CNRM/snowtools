#!/usr/bin/env python3
# -*- coding: utf-8 -*-
"""
Created on 29 march 2021

:Authors:
    radanovics

Module for map plots with massifs.
This module might be sensitive to the combination of versions of matplotlib and cartopy.
developed with matplotlib 3.4.0/3.2.1 and cartopy 0.18
which cartopy version is based on which matplotlib version? (according to documentation)
cartopy 0.19 -> matplotlib 3.4.1
cartopy 0.18 -> matplotlib 3.2.1
cartopy 0.17 -> matplotlib 3.0.2
cartopy 0.16 -> matplotlib 2.1.2
cartopy 0.15 -> matplotlib 2.0.0
cartopy 0.14 -> matplotlib 1.5.1
cartopy 0.13 -> matplotlib 1.4.3

Usage :
example :
create a Map instance for the Alps. Map_alpes can take optional kwargs.
m = Map_alpes(kwargs)
m = Map_alpes(geofeatures=True)
with geofeatures = True, borders, rivers and lakes are drawn on the map, the land and ocean polygons are colored.
at the first use cartopy tries to download the necessary data on the fly and saves them.
If this doesn't succeed for some reason (proxy or certificate issues for example), you can manually download the
shapefiles from NaturalEarth https://www.naturalearthdata.com/ and store them in cartopys 'data_dir'.
To see where cartopy will look for the data do :
from cartopy import config
print(config['data_dir'])
The result might be for example :
$HOME/.local/share/cartopy (I'll abbreviate with $data_dir)
files containing borders are then stored in
$data_dir/shapefiles/natural_earth/cultural/
files containing land, ocean river and lake features are stored in
$data_dir/shapefiles/natural_earth/physical/

m = MapFrance(bgimage=True)
with bgimage=True a background image from Natural Earth is added showing the relief.
Can not be used if geofeatures=True.

m.init_massifs(palette='Reds')


"""

import os
import numpy as np
import itertools
import matplotlib
# print(matplotlib.rcParams["savefig.dpi"])
# print(matplotlib.rcParams)
import matplotlib.pyplot as plt
from matplotlib.patches import Polygon
from matplotlib.collections import PatchCollection
# from matplotlib import style
# style.use('fast')
# matplotlib.rcParams["patch.antialiased"] = False
# matplotlib.rcParams["text.antialiased"] = False
# matplotlib.rcParams["lines.antialiased"] = False
# matplotlib.rcParams["image.resample"] = False
import cartopy.crs as ccrs
import cartopy.io.shapereader as shpreader
import cartopy.feature
from snowtools.plots.abstracts.figures import Mplfigure
from snowtools.utils.infomassifs import infomassifs
<<<<<<< HEAD
from snowtools.DATA import SNOWTOOLS_DIR, CARTOPY_DIR, LUSTRE_NOSAVE_USER_DIR

# Tell cartopy where to find Natural Earth features
# config['data_dir'] = os.path.join(SNOWTOOLS_DIR, 'CartopyData')
if os.path.isdir(CARTOPY_DIR):
    config['data_dir'] = CARTOPY_DIR
# config['data_dir'] = os.path.join(LUSTRE_NOSAVE_USER_DIR, 'CartopyData')  # for sxcen
# until proper git annex solution

=======
from pyproj import CRS
from cartopy import config
from shapely.geometry import box

# Tell cartopy where to find Natural Earth features
config['data_dir'] = os.path.join(os.environ['SNOWTOOLS_CEN'], 'DATA')
>>>>>>> 957732b1

# dummy class in order to be able to create an ccrs.CRS instance from a proj4/fiona.crs dictionary
class MyCRS(ccrs.CRS):
    def __init__(self, projdict, globe):
        if projdict['proj'] == 'lcc':
            ccrs.LambertConformal(central_longitude=projdict['lon_0'], central_latitude=projdict['lat_0'],
                                         false_easting=projdict['x_0'], false_northing=projdict['y_0'],
                                         standard_parallels=(projdict['lat_1'], projdict['lat_2']), globe=globe)
        else:
            pass



class _Map_massifs(Mplfigure):
    """ Implicit class that defines a generic massif map"""
    legendok = False

    def __init__(self, *args, **kw):
        # print(kw)
        # Get massif shapes
        self.titlepad = 15
        self.getshapes()
        # self.projection = MyCRS(self.shpProj, ccrs.Globe(ellipse='clrk80'))
        if self.shpProj['proj'] == 'lcc':
            self.projection = ccrs.LambertConformal(central_longitude=self.shpProj['lon_0'],
                                                central_latitude=self.shpProj['lat_0'],
                              false_easting=self.shpProj['x_0'], false_northing=self.shpProj['y_0'],
                              standard_parallels=(self.shpProj['lat_1'], self.shpProj['lat_2']))
        else:
            raise NotImplementedError('only LambertConformal projection is implemented for the massif shapes')
        # self.projection = ccrs.Projection(self.shpProj, ccrs.Globe(ellipse='clrk80'))
        self.openfigure()
        if 'getmap' in kw.keys():
            getmap = kw['getmap']
        else:
            getmap = True

        if getmap:
            self.map = self.getmap(self.latmin, self.latmax, self.lonmin, self.lonmax,
                               **kw)
            self.map.coastlines(linewidth=1)
            self.map.gridlines(draw_labels=True)

        self.dicLonLatMassif = self.getLonLatMassif()

    # @echecker.disabled_if_unavailable
    def getmap(self, latmin, latmax, lonmin, lonmax, **kwargs):
        # print(kwargs.keys())
        if 'geofeatures' in kwargs.keys():
            self.geofeatures = kwargs['geofeatures']
        else:
            self.geofeatures = False
        if 'bgimage' in kwargs.keys():
            self.bgimage = kwargs['bgimage']
        else:
            self.bgimage = False
        if hasattr(self, 'nrow') and hasattr(self, 'ncol') and hasattr(self, 'iax'):
            ax = plt.subplot(self.nrow, self.ncol, self.iax+1, projection=ccrs.PlateCarree())
        else:
            ax = plt.axes(self.mappos, projection=ccrs.PlateCarree())
        # Définit les bords de la carte
        ax.set_extent([self.lonmin, self.lonmax, self.latmin, self.latmax])
        if self.geofeatures:
            ax.add_feature(cartopy.feature.LAND, facecolor='wheat')
            ax.add_feature(cartopy.feature.OCEAN)
            ax.add_feature(cartopy.feature.COASTLINE)
<<<<<<< HEAD
            ax.add_feature(cartopy.feature.BORDERS, linestyle=':')
            #ax.add_feature(cartopy.feature.NaturalEarthFeature('cultural', 'admin_0_boundary_lines_land', '10m',
            #                                                   facecolor='none', linestyle=':'))
=======
            # ax.add_feature(cartopy.feature.BORDERS, linestyle=':')
            ax.add_feature(cartopy.feature.NaturalEarthFeature('cultural','admin_0_boundary_lines_land','10m',
                                                               facecolor='none', linestyle=':'))
>>>>>>> 957732b1
            ax.add_feature(cartopy.feature.LAKES, alpha=0.5)
            ax.add_feature(cartopy.feature.RIVERS)
        elif self.bgimage:
            os.environ["CARTOPY_USER_BACKGROUNDS"] = os.path.join(os.environ['SNOWTOOLS_CEN'], 'DATA')
            ax.background_img(resolution="high")
        return ax

    def openfigure(self):
        self.fig = plt.figure(figsize=(self.width, self.height))

    #@echecker.disabled_if_unavailable
    def getshapes(self):
<<<<<<< HEAD
        """
        read shapefile and return projection and records

        :return: shapefile, pprojcrs, shpProj, records
        """
        shapefile_path = os.path.join(SNOWTOOLS_DIR, 'DATA')
        filename = 'massifs_Lbrt93_2019.shp'
        shapefile = shpreader.Reader(os.path.join(shapefile_path, filename))
=======
        shapefile_path = os.path.join(os.environ['SNOWTOOLS_CEN'], 'snowtools', 'DATA')
        filename = 'massifs_{0:s}.shp'.format(self.area)
        self.shapefile = shpreader.Reader(os.path.join(shapefile_path, filename))
>>>>>>> 957732b1
        # Informations sur la projection
        projfile = 'massifs_Lbrt93_2019.prj'
        with open(os.path.join(shapefile_path, projfile), 'r') as prj_file:
            prj_txt = prj_file.read()
            self.pprojcrs = CRS.from_wkt(prj_txt)

        # Projection du shapefile
        self.shpProj = self.pprojcrs.to_dict()

        # géométries
        # records is a generator object. Each record contains a geometry, its attributes and bounds
        self.records = [record for record in self.shapefile.records()]

    def getLonLatMassif(self):
        """returns dict with key = Massif Number, value = (lon, lat) """
        im = infomassifs()
        return infomassifs.getAllMassifLatLon(im)

    def init_cmap(self, **kwargs):
        if 'palette' in kwargs.keys():
            if 'ncolors' in kwargs.keys():
<<<<<<< HEAD
                if matplotlib.__version__ >= '3.4':
                    # deprecation warning in version 3.3, but copy method not yet implemented
                    palette = plt.get_cmap(kwargs['palette'], kwargs['ncolors']).copy()
                else:
                    palette = plt.get_cmap(kwargs['palette'], kwargs['ncolors'])
            else:
                if matplotlib.__version__ >= '3.4':
                    palette = plt.get_cmap(kwargs['palette']).copy()
                else:
                    palette = plt.get_cmap(kwargs['palette'])
        else:
            if matplotlib.__version__ >= '3.4':
                palette = plt.get_cmap('jet').copy()
            else:
                palette = plt.get_cmap('jet')
=======
                # self.palette = plt.get_cmap(kwargs['palette'], kwargs['ncolors']).copy() matplotlib >= 3.4
                self.palette = plt.get_cmap(kwargs['palette'], kwargs['ncolors'])
            else:
                self.palette = plt.get_cmap(kwargs['palette'])
                # self.palette = plt.get_cmap(kwargs['palette']).copy() matplotlib >= 3.4
        else:
            # self.palette = plt.get_cmap('jet').copy() matplotlib >= 3.4
            self.palette = plt.get_cmap('jet')
>>>>>>> 957732b1

        self.palette.set_bad(color='grey')
        self.palette.set_under(color='grey')

        self.norm = self.normpalette(**kwargs)
        self.legendok = False

    def init_massifs(self, **kwargs):
        # This routine initializes a colormap, and adds the massif contours to the map

        self.init_cmap(**kwargs)
        if not hasattr(self, 'massif_features'):
<<<<<<< HEAD
            self.num, self.shape, self.name = map(list, zip(*[(rec.attributes['code'], rec.geometry,
                                                     rec.attributes['title']) for rec in self.records]))
            self.llshape = [ccrs.PlateCarree().project_geometry(ishape, self.projection) for ishape in self.shape]
=======
            self.num, self.shape, self.name = zip(*[(rec.attributes['num_opp'], rec.geometry,
                                      rec.attributes['nom']) for rec in self.records])
            self.llshape = [ccrs.PlateCarree().project_geometry(ishape,self.projection) for ishape in self.shape]
>>>>>>> 957732b1
            # get renderer
            if not hasattr(self, 'renderer'):
                self.fig.canvas.draw()
                self.renderer = self.fig.canvas.renderer
            if hasattr(self, 'nsubplots'):
                self.massif_features = list()
                for i in range(self.nsubplots):
                    self.massif_features.append([{'feature': self.maps.flat[i].add_geometries([ishape], crs=self.projection,
                                                                                            facecolor='none', cmap=self.palette,
                                                                                            edgecolor='dimgrey', alpha=1.0),
                                                'massifnum':inum, 'massifname':iname,
                                                'massifbb': self.get_massif_bb(inum, ishape, self.maps.flat[i])}
                                               for inum, ishape, iname in zip(self.num, self.shape, self.name)])
                print(len(self.massif_features))
            else:
                self.massif_features = [{'feature': self.map.add_geometries([lshape], crs=ccrs.PlateCarree(), #crs=self.projection,
                                                                            cmap=self.palette,
                                                                            facecolor='none', edgecolor='dimgrey', alpha=1.0),
                                         'massifnum':inum, 'massifname':iname,
                                         'massifbb': self.get_massif_bb(inum, ishape, self.map)}
                                        for inum, ishape, lshape, iname in zip(self.num, self.shape, self.llshape, self.name)]

            # print(self.massif_features[0]['feature']._feature.kwargs)
            # self.massif_features[0]['feature']._kwargs['facecolor'] = 'blue'
            # plt.show()
            # print(self.massif_features[0]['feature']._feature.transform)
            # print('massif features added')
            #print(self.map.get_extent(self.projection))

    def get_massif_bb(self, num, shape, mymap):
        # print('enter massif_bb')
        width = 50.
        height = 20.
        Xbary, Ybary = shape.centroid.coords[0]
        (xdeport, ydeport) = self.getdeport(num)
        # print(self.projection._as_mpl_transform(mymap))
        mlon, mlat = ccrs.PlateCarree().transform_point(Xbary+xdeport, Ybary+ydeport, self.projection)
        bb = matplotlib.offsetbox.AnnotationBbox(matplotlib.offsetbox.DrawingArea(width, height),
                                                 (mlon, mlat), box_alignment=(0.5, 0.5),
                                                 xycoords=mymap.transData,
                                                 #xycoords=self.projection._as_mpl_transform(mymap),
                                                 bboxprops=dict(fc='none'))
        # print('bb done')
        # print(Xbary,Ybary)
        # print(ccrs.PlateCarree().transform_point(Xbary,Ybary,self.projection))
        # print(self.projection._as_mpl_transform(mymap))
        mapx0, mapy0, mapwidth, mapheight = mymap.get_window_extent(self.renderer).bounds
        # print(mapx0)
        # bb._get_position_xy(self.renderer)
        #bb.offsetbox.draw(self.renderer)
        #print('offsetbox drawn')
        bb.draw(self.renderer)
        # print('bb drawn')
        # bbpatch = bb.get_bbox_patch()
        # print(bb.get_window_extent(self.renderer))
        # print(bb.patch.get_bbox().bounds)
        # x0, y0, w, h = bb.get_window_extent(self.renderer).bounds # matplotlib 3.4
        x0, y0, w, h = bb.patch.get_bbox().bounds
        # print(mapx0, mapy0, mapwidth, mapheight, x0, y0, w, h)
        # print('bbox done')
        return [(x0-mapx0)/mapwidth, (y0-mapy0)/mapheight, w/mapwidth, h/mapheight]

    def normpalette(self, **kwargs):
        # Bornes pour légende
        if 'forcemin' in kwargs.keys():
            self.vmin = kwargs['forcemin']
        else:
            self.vmin = 0
        if 'forcemax' in kwargs.keys():
            self.vmax = kwargs['forcemax']
        else:
            self.vmax = 100
        self.legendok = False

        return matplotlib.colors.Normalize(vmax=self.vmax, vmin=self.vmin)

    def draw_massifs(self, massifref, variablein, **kwargs):
        # This routine fills the polygons with a color
        # depending on the value of variablein associated with the massif number provided in massifref
        # It is not required to provide a value for all massifs
        # print(kwargs.keys())
        if 'convert_unit' in kwargs.keys():
            variable = variablein[:] * kwargs['convert_unit']
            # print(variable)
            # print(variablein)
        else:
            variable = variablein[:]

        # if massif contours are not yet created, draw them
        if not hasattr(self, 'massif_features'):
            self.init_massifs(**kwargs)

        if 'axis' in kwargs.keys() and hasattr(self, 'nsubplots'):
            axis = kwargs['axis']
            try:
                len = variable.shape[axis]
            except(IndexError):
                raise Exception("value array has lower rank than given axis number")
            if len > self.nsubplots:
                print("Warning: axis ", axis, " of value array is longer than number of subplots ", self.nsubplots,
                      ". Plotting first ", self.nsubplots, " out of ", len, ".")
                len = self.nsubplots
            myvalues = np.array([variable[massifref==i][0] if i in massifref else np.nan for i in self.num])
            print(myvalues.shape)
            for j in range(len):
                for i, myvalue in enumerate(myvalues.take(indices=j, axis=axis)):
                    self.massif_features[j][i]['feature']._kwargs['facecolor'] = self.palette(self.norm(myvalue))
        else:
            myvalues = [variable[massifref==i][0] if i in massifref else np.nan for i in self.num]
            for i, myvalue in enumerate(myvalues):
                self.massif_features[i]['feature']._kwargs['facecolor'] = self.palette(self.norm(myvalue))

       # prepare colorbar
        if not self.legendok:
            self.m = plt.cm.ScalarMappable(cmap=self.palette)
            self.m.set_array(np.array(myvalues))
            self.m.set_clim(self.vmin, self.vmax)
            self.legend(self.m, **kwargs)

        # plt.show()

    def empty_massifs(self, **kwargs):
        if hasattr(self, 'map'):
            for feature in self.massif_features:
                feature['feature']._kwargs['facecolor'] ='white'
                # feature['feature'].set_zorder(1)
                # print(feature['feature']._kwargs.get('zorder'))
        elif hasattr(self, 'maps'):
            for features in self.massif_features:
                for feature in features:
                    feature['feature']._kwargs['facecolor'] ='white'

    def addpoints(self, lon, lat, labels=None, color='black', marker=None):
        if labels is not None:
            for label, x, y in zip(labels, lon, lat):
                self.map.annotate(label, (x, y), color=color, zorder=4)
        else:
            self.map.plot(lon, lat, marker=marker, color=color, linestyle='', zorder=3)

    def highlight_massif(self, massifs, fillvalues, **kwargs):

        # if massif contours are not yet created, draw them
        if not hasattr(self, 'massif_features'):
            self.init_massifs(**kwargs)

        if not isinstance(massifs, list):
            massifs = [massifs, ]

<<<<<<< HEAD
        if isinstance(self, _MultiMap):
            for i, massif in enumerate(self.records):
                if massif.attributes['code'] in massifs:
                    for j in range(self.nsubplots):
                        self.massif_features[j][i]['feature'].set_zorder(2)  # Pour tracer le massif en dernier
                        self.massif_features[j][i]['feature']._kwargs['edgecolor'] = 'red'
        else:
            for i, massif in enumerate(self.records):
                if massif.attributes['code'] in massifs:
                    self.massif_features[i]['feature'].set_zorder(2)  # Pour tracer le massif en dernier
                    self.massif_features[i]['feature']._kwargs['edgecolor'] = 'red'
=======
        for i,massif in enumerate(self.records):
            if massif.attributes['num_opp'] in massifs:
                self.massif_features[i]['feature'].set_zorder(2) # Pour tracer le massif en dernier
                self.massif_features[i]['feature']._kwargs['edgecolor'] = 'red'
>>>>>>> 957732b1

    def legend(self, polygons, **kwargs):

        currentaxis = plt.gca()

        cax = self.fig.add_axes(self.legendpos)
        self.cbar = self.fig.colorbar(polygons, cax=cax)

        if 'ticks' in kwargs.keys():
            self.cbar.set_ticks(range(0, len(kwargs['ticks'])))
            self.cbar.set_ticklabels(kwargs['ticks'])
            fontsize = 10
        else:
            fontsize = 20

        for t in self.cbar.ax.get_yticklabels():
            t.set_fontsize(fontsize)

        if 'label' in kwargs.keys():
            self.cbar.set_label(kwargs['label'], fontsize=20)

        plt.sca(currentaxis)
        self.legendok = True

    def set_maptitle(self, title):
        """Set title on top of the map"""
        self.map.set_title(title, fontsize=20, pad=self.titlepad)

    set_title = set_maptitle

    def set_figtitle(self, title):
        """Set title on top of the figure"""
        self.fig.suptitle(title, fontsize=20)

    set_suptitle = set_figtitle

    def draw_mesh(self, lons, lats, field, **kwargs):
        if 'convert_unit' in kwargs.keys():
            variable = field[:] * kwargs['convert_unit']
        else:
            variable = field[:]
        print(variable.max())
        self.map.pcolormesh(lons, lats, variable, transform=ccrs.PlateCarree(), cmap=self.palette, vmin=self.vmin,
                            vmax=self.vmax)
        # prepare colorbar
        if not self.legendok:
            self.m = plt.cm.ScalarMappable(cmap=self.palette)
            self.m.set_array(np.array(variable))
            self.m.set_clim(self.vmin, self.vmax)
            self.m.cmap.set_under(color='w', alpha=0)
            self.legend(self.m, **kwargs)

    def convertunit(self, *args, **kwargs):
        listvar = []
        for variablein in args:
            if 'convert_unit' in kwargs.keys():
                variable = variablein[:] * kwargs['convert_unit']
            else:
                variable = variablein[:]
            listvar.append(variable)
        return listvar

    def getformatstring(self, **kwargs):
        if 'format' in kwargs.keys():
            return kwargs['format']
        else:
            return '%i'

    def getTextColor(self, var, **kwargs):
        color = 'black'
        if 'seuiltext' in kwargs.keys():
            if var >= kwargs['seuiltext']:
                color = 'white'
        return color

    def plot_center_massif(self, massifref, *args, **kwargs):

        nvar = len(args)

        listvar = self.convertunit(*args, **kwargs)
        formatString = self.getformatstring(**kwargs)
        # print(listvar)
        self.text = []

        for i, massif in enumerate(self.shape):

            indmassif = massifref == self.num[i]
            # print(indmassif, self.num[i], massifref)
            Xbary, Ybary = massif.centroid.coords.xy
            if np.sum(indmassif) == 1:
<<<<<<< HEAD
                self.puttext(Xbary[0], Ybary[0], indmassif, listvar, nvar, formatString, **kwargs)

    def puttext(self, Xbary, Ybary, indmassif, listvar, nvar, formatString, **kwargs):
        """
        Put text on the maps for a given massif.

        :param Xbary: x-coordinate of the massif center
        :param Ybary: y-coordinate of the massif center
        :param indmassif: massif index
        :param listvar: list of values to write on the maps
        :param nvar: number of variables to plot at each center
        :param formatString: format specifier of the
        :param kwargs: 'textcolor', 'unit'

        """
        infos = ''
        for v, variable in enumerate(listvar):
            # print(formatString, variable[indmassif][0])
            infos += formatString % variable[indmassif][0]
            if v < nvar - 1:
                infos += "-"

            if 'textcolor' in kwargs.keys():
                textcolor = kwargs['textcolor']
            elif (nvar == 3 and v == 1) or nvar == 1:
                textcolor = self.getTextColor(variable[indmassif][0], **kwargs)
                # print("textcolor variable", textcolor)
            else:
                textcolor = 'black'

        if 'unit' in kwargs.keys():
            infos += kwargs['unit']

        self.text.append(self.map.text(Xbary, Ybary, infos, transform=self.projection,
                                       horizontalalignment='center', verticalalignment='center',
                                       color=textcolor))
        # print(self.map.properties())
=======
                if 'axis' in kwargs.keys() and hasattr(self, 'nsubplots'):
                    axis = kwargs['axis']
                    try:
                        subplotdim = listvar[0].shape[axis]
                    except(IndexError):
                        raise Exception("value array has lower rank than given axis number")
                    if subplotdim > self.nsubplots:
                        print("Warning: axis ", axis, " of value array is longer than number of subplots ", self.nsubplots,
                              ". Plotting first ", self.nsubplots, " out of ", subplotdim, ".")
                        subplotdim = self.nsubplots
                    for j in range(subplotdim):
                        infos = ''
                        # for i, myvalue in enumerate(myvalues.take(indices=j, axis=axis)):
                        #     self.massif_features[j][i]['feature']._kwargs['facecolor'] = self.palette(self.norm(myvalue))
                        for v, variable in enumerate(listvar):
                            infos += formatString % variable.take(indices=j, axis=axis)[indmassif][0]
                            if v < nvar - 1:
                                infos += "-"

                            if 'textcolor' in kwargs.keys():
                                textcolor = kwargs['textcolor']
                            else:
                                if (nvar == 3 and v == 1) or nvar == 1:
                                    textcolor = self.getTextColor(variable.take(indices=j, axis=axis)[indmassif][0], **kwargs)
                                else:
                                    textcolor = 'black'

                        if 'unit' in kwargs.keys():
                            infos += kwargs['unit']

                        self.text.append(self.maps.flat[j].text(Xbary, Ybary, infos, transform=self.projection,
                                                       horizontalalignment='center', verticalalignment='center',
                                                       color = textcolor))
                else:
                    infos = ''
                    for v, variable in enumerate(listvar):
                        infos += formatString % variable[indmassif][0]
                        if v < nvar - 1:
                            infos += "-"

                        if 'textcolor' in kwargs.keys():
                            textcolor = kwargs['textcolor']
                        else:
                            if (nvar == 3 and v == 1) or nvar == 1:
                                textcolor = self.getTextColor(variable[indmassif][0], **kwargs)
                            else:
                                textcolor = 'black'

                    if 'unit' in kwargs.keys():
                        infos += kwargs['unit']

                    self.text.append(self.map.text(Xbary, Ybary, infos, transform=self.projection,
                                                       horizontalalignment='center', verticalalignment='center',
                                                       color = textcolor))
>>>>>>> 957732b1

    def reset_massifs(self, rmcbar=True, rminfobox=True, **kwargs):
        # self.legendok = False
        if hasattr(self, 'map'):
            # remove tables
            for prop in self.map.properties()['children']:
                if (type(prop) == matplotlib.table.Table):
                    prop.remove()
            # remove text
                elif type(prop) == matplotlib.text.Text:
                    if hasattr(self, 'text'):
                        if prop in self.text:
                            prop.remove()
        elif hasattr(self, 'maps'):
            for m in self.maps.flat:
                # remove tables
                for prop in m.properties()['children']:
                    if (type(prop) == matplotlib.table.Table):
                        prop.remove()
                    # remove text
                    elif type(prop) == matplotlib.text.Text:
                        if hasattr(self, 'text'):
                            if prop in self.text:
                                prop.remove()
        # remove info boxs
        if hasattr(self, 'infos') & rminfobox:
            for elm in self.infos:
                elm.remove()
        # remove colorbar
        if hasattr(self, 'cbar') & rmcbar:
            try:
                self.cbar.remove()
            except(ValueError):
                pass
            self.legendok = False

    def add_north_south_info(self):

        self.infos = []
        # self.infos.append(box(8.5, 42.9,8.85,43.1))

<<<<<<< HEAD
        # self.infos.append(self.map.add_artist(matplotlib.offsetbox.AnnotationBbox(
        #     matplotlib.offsetbox.TextArea(north_text, textprops=dict(horizontalalignment='left')),  # center in matplotlib 3.4
        #     self.infospos, box_alignment=(0, 0), xycoords=self.projection._as_mpl_transform(self.map),
        #     bboxprops=dict(fc='none'))))
        self.infos.append(self.map.add_artist(matplotlib.offsetbox.AnnotationBbox(
            matplotlib.offsetbox.TextArea(north_text, textprops=dict(horizontalalignment='left')),  # center in matplotlib 3.4
            self.infospos, box_alignment=(0, 0),
            bboxprops=dict(fc='none'))))
        self.infos.append(self.map.add_artist(matplotlib.offsetbox.AnnotationBbox(
            matplotlib.offsetbox.TextArea(south_text, textprops=dict(horizontalalignment='left')),  # center in matplotlib 3.4
            self.infospos, box_alignment=(0, 1.4),
            bboxprops=dict(fc='none'))))
=======
        if hasattr(self, 'map'):
            self.infos.append(self.map.add_artist(matplotlib.offsetbox.AnnotationBbox(matplotlib.offsetbox.TextArea("Versant Nord \n Q20 - Q50 - Q80",
                                                                                                                    textprops=dict(horizontalalignment='left')), # center in matplotlib 3.4
                                                                                      self.infospos, box_alignment=(0, 0),
                                                                                      xycoords=self.projection._as_mpl_transform(self.map),
                                                                                      bboxprops=dict(fc='none'))))
            self.infos.append(self.map.add_artist(matplotlib.offsetbox.AnnotationBbox(matplotlib.offsetbox.TextArea("Versant Sud \n Q20 - Q50 - Q80",
                                                                                                                    textprops=dict(horizontalalignment='left')),  # center in matplotlib 3.4
                                                                                      self.infospos, box_alignment=(0, 1.4),
                                                                                      xycoords=self.projection._as_mpl_transform(self.map),
                                                                                      bboxprops=dict(fc='none'))))

        elif hasattr(self, 'maps'):
            for i in range(len(self.maps.flat)):
                self.infos.append(self.maps.flat[i].add_artist(matplotlib.offsetbox.AnnotationBbox(matplotlib.offsetbox.TextArea("Versant Nord \n Q20 - Q50 - Q80",
                                                                                                                        textprops=dict(horizontalalignment='left', # center in matplotlib 3.4
                                                                                                                                       size=5)),
                                                                                          self.infospos, box_alignment=(0.2, 0),
                                                                                          xycoords=self.projection._as_mpl_transform(self.maps.flat[i]),
                                                                                          bboxprops=dict(fc='none'), pad=0.2)))
                self.infos.append(self.maps.flat[i].add_artist(matplotlib.offsetbox.AnnotationBbox(matplotlib.offsetbox.TextArea("Versant Sud \n Q20 - Q50 - Q80",
                                                                                                                    textprops=dict(horizontalalignment='left', # center in matplotlib 3.4
                                                                                                                                   size=5)),
                                                                                      self.infospos, box_alignment=(0.2, 1.4),
                                                                                      xycoords=self.projection._as_mpl_transform(self.maps.flat[i]),
                                                                                      bboxprops=dict(fc='none'), pad=0.2)))
>>>>>>> 957732b1

    def rectangle_massif(self, massifref, list_quantiles, list_values, ncol=1, **kwargs):

        # define color palette
        # self.init_cmap(**kwargs)

        ncol = ncol+1
        nvar = len(list_values)
        nrows = int(nvar / ncol)
        listvar = self.convertunit(*list_values, **kwargs)
        formatString = self.getformatstring(**kwargs)

        for i, massif in enumerate(self.shape):
            indmassif = massifref == self.num[i]
            if np.sum(indmassif) == 1:
                # print(self.massif_features[i]['massifbb'])
                if 'axis' in kwargs.keys() and hasattr(self, 'nsubplots') and hasattr(self, 'maps'):
                    axis = kwargs['axis']
                    try:
                        subplotdim = listvar[0].shape[axis]
                    except(IndexError):
                        raise Exception("value array has lower rank than given axis number")
                    if subplotdim > self.nsubplots:
                        print("Warning: axis ", axis, " of value array is longer than number of subplots ", self.nsubplots,
                              ". Plotting first ", self.nsubplots, " out of ", subplotdim, ".")
                        subplotdim = self.nsubplots
                    for j in range(subplotdim):
                        # create text array
                        infos = np.flipud(np.array([formatString % thisvar.take(indices=j, axis=axis)[indmassif][0] for thisvar in listvar]).reshape((nrows, ncol)))
                        # create color array
                        tmp_colors = [self.palette(self.norm(thisvar.take(indices=j, axis=axis)[indmassif][0])) for thisvar in listvar]
                        colors = np.array([tmp_colors[-ncol:] if irows==0 else tmp_colors[-(irows*ncol)-ncol:-(irows*ncol)] for irows in range(nrows)])
                        art = matplotlib.table.table(self.maps.flat[j], cellText=infos, cellColours=colors, cellLoc='center', colWidths=None,
                                                     rowLabels=None, rowColours=None, rowLoc='left', colLabels=None, colColours=None,
                                                     colLoc='center',
                                                     loc='bottom',
                                                     bbox=self.massif_features[j][i]['massifbb'],
                                                     edges='closed', zorder=10)
                else:
                    # create text array
                    infos = np.flipud(np.array([formatString % thisvar[indmassif][0] for thisvar in listvar]).reshape((nrows, ncol)))
                    # create color array
                    tmp_colors = [self.palette(self.norm(thisvar[indmassif][0])) for thisvar in listvar]
                    colors = np.array([tmp_colors[-ncol:] if irows==0 else tmp_colors[-(irows*ncol)-ncol:-(irows*ncol)] for irows in range(nrows)])

                    art = matplotlib.table.table(self.map, cellText=infos, cellColours=colors, cellLoc='center', colWidths=None,
                                                 rowLabels=None, rowColours=None, rowLoc='left', colLabels=None, colColours=None,
                                                 colLoc='center',
                                                 loc='bottom',
                                                 bbox=self.massif_features[i]['massifbb'],
                                                 edges='closed', zorder=10)
                    # art.set_fontsize(8)

        if not self.legendok:
            self.m = plt.cm.ScalarMappable(cmap=self.palette)
            self.m.set_array(np.array(listvar))
            self.m.set_clim(self.vmin, self.vmax)
            self.legend(self.m, **kwargs)
            self.legendok = True

    def getdeport(self, num):
        if num in self.deport.keys():
            return self.deport[num]
        else:
            return (0, 0)


class Map_vosges(_Map_massifs):
    """
     Class for plotting a map over the Vosges.
    """
    area = 'vosges'  #: area tag = 'vosges'
    width = 12  #: figure width = 12
    height = 10  #: figure height = 10
    latmin = 47.65  #: southern map border = 43.9
    latmax = 48.7  #: northen map border = 46.5
    lonmin = 6.55  #: western map border = 5.2
    lonmax = 7.45  #: eastern map border = 7.9

    mappos = [0.02, 0.06, 0.8, 0.8]  #: map position on the plot = [0.02, 0.06, 0.8, 0.8]
    legendpos = [0.85, 0.15, 0.03, 0.6]  #: legend position on the plot = [0.85, 0.15, 0.03, 0.6]
    #: position of info-box on the map in Lambert Conformal coordinates = (990000, 2160000)
    infospos = (6.6, 48.6)
    labelfontsize = 20  #: fontsize of colorbar label
    deport = {}
    """ displacement dictionary for the positioning tables near the massif center without overlapping."""

    def __init__(self, *args, **kw):
        """

        :param args: Arguments to be passed to super class
        :param kw: Keyword arguments to be passed to super class
        """
        super(Map_vosges, self).__init__(*args, **kw)


class Map_central(_Map_massifs):
    """
     Class for plotting a map over the Massif Central.
    """
    area = 'central'  #: area tag = 'central'
    width = 12  #: figure width = 12
    height = 10  #: figure height = 10
    latmin = 43.3  #: southern map border = 43.3
    latmax = 46.3  #: northen map border = 46.3
    lonmin = 1.6  #: western map border = 1.6
    lonmax = 4.8  #: eastern map border = 4.8

    mappos = [0.02, 0.06, 0.8, 0.8]  #: map position on the plot = [0.02, 0.06, 0.8, 0.8]
    legendpos = [0.85, 0.15, 0.03, 0.6]  #: legend position on the plot = [0.85, 0.15, 0.03, 0.6]
    #: position of info-box on the map in Lambert Conformal coordinates = (990000, 2160000)
    infospos = (4.3, 46.1)
    labelfontsize = 20  #: fontsize of colorbar label
    deport = {}
    """ displacement dictionary for the positioning tables near the massif center without overlapping."""

    def __init__(self, *args, **kw):
        """

        :param args: Arguments to be passed to super class
        :param kw: Keyword arguments to be passed to super class
        """
        super(Map_central, self).__init__(*args, **kw)


class Map_jura(_Map_massifs):
    """
     Class for plotting a map over the French Jura.
    """
    area = 'jura'  #: area tag = 'jura'
    width = 12  #: figure width = 12
    height = 10  #: figure height = 10
    latmin = 45.6  #: southern map border = 43.9
    latmax = 47.5  #: northen map border = 46.5
    lonmin = 5.3  #: western map border = 5.2
    lonmax = 7.15  #: eastern map border = 7.9

    mappos = [0.02, 0.06, 0.8, 0.8]  #: map position on the plot = [0.02, 0.06, 0.8, 0.8]
    legendpos = [0.85, 0.15, 0.03, 0.6]  #: legend position on the plot = [0.85, 0.15, 0.03, 0.6]
    #: position of info-box on the map in Lambert Conformal coordinates = (990000, 2160000)
    infospos = (5.4, 47.35)
    labelfontsize = 20  #: fontsize of colorbar label
    deport = {}
    """ displacement dictionary for the positioning tables near the massif center without overlapping."""

    def __init__(self, *args, **kw):
        """

        :param args: Arguments to be passed to super class
        :param kw: Keyword arguments to be passed to super class
        """
        super(Map_jura, self).__init__(*args, **kw)


class Map_alpes(_Map_massifs):
<<<<<<< HEAD
    """
    Class for plotting a map over the French Alps.

    Example:

     .. code-block:: python

        from snowtools.utils.prosimu import prosimu
        from snowtools.plots.maps import cartopy
        import matplotlib.pyplot as plt

        with prosimu('/rd/cenfic3/manto/viallonl/testbase/PRO/postproc/Alp/postproc_2021041006_2021041112.nc') as ff:
            points = ff.get_points(ZS=2100, aspect=-1)
            snow = ff.read('SD_1DY_ISBA', selectpoint=points, hasDecile=True)
            massifs = ff.read('massif_num', selectpoint=points)

        m = cartopy.Map_alpes(geofeatures=True)
        m.init_massifs(convert_unit=100., forcemin=0., forcemax=50., palette='YlGnBu', seuiltext=50.,
                         label=u'Epaisseur de neige fraîche en 24h (cm)', unit='cm')
        m.draw_massifs(massifs, snow[5, :, 8], convert_unit=100., forcemin=0., forcemax=50.,
                        palette='YlGnBu', seuiltext=50.,
                        label=u'Epaisseur de neige fraîche en 24h (cm)', unit='cm')
        m.plot_center_massif(massifs, snow[5, :, 0], snow[5, :, 4], snow[5, :, 8], convert_unit=100.,
                                forcemin=0., forcemax=50., palette='YlGnBu', seuiltext=50.,
                                label=u'Epaisseur de neige fraîche en 24h (cm)', unit='cm')
        m.addlogo()
        m.set_maptitle("2021041112 percentile 90")
        m.set_figtitle("2100m")
        plt.show()
        m.close()

    .. figure:: /images/2021041112_p90_alps_geofeatures.png
       :align: center
    """
    area = 'alpes'  #: area tag = 'alpes'
    width = 12  #: figure width = 12
    height = 10  #: figure height = 10
    latmin = 43.5  #: southern map border = 43.9
    latmax = 46.5  #: northen map border = 46.5
    lonmin = 5.0  #: western map border = 5.2
    lonmax = 7.9  #: eastern map border = 7.9

    mappos = [0.02, 0.06, 0.8, 0.8]  #: map position on the plot = [0.02, 0.06, 0.8, 0.8]
    legendpos = [0.85, 0.15, 0.03, 0.6]  #: legend position on the plot = [0.85, 0.15, 0.03, 0.6]
    #: position of info-box on the map in Lambert Conformal coordinates = (990000, 2160000)
    infospos = (7.3, 46.3)
    labelfontsize = 20  #: fontsize of colorbar label
    deport = {7: (0, 5000), 9: (-1000, 0),  16: (1000, 0), 19: (-2000, -2000),  21: (0, -5000)}
    """ displacement dictionary for the positioning tables near the massif center without overlapping."""
=======
>>>>>>> 957732b1

    def __init__(self, *args, **kw):
        self.area = 'alpes'
        self.width = 12
        self.height = 10
        #         self.latmin = 43.85
        #         self.latmax = 46.6  # 46.5
        #         self.lonmin = 5.1
        #         self.lonmax = 8.1  # 7.9

        self.latmin = 43.9
        self.latmax = 46.5
        self.lonmin = 5.2
        self.lonmax = 7.9

        self.mappos=[0.02, 0.06, 0.8, 0.8]
        self.legendpos = [0.85, 0.15, 0.03, 0.6]
        self.infospos = (990000, 2160000)

        self.deport = {7: (0, 5000), 9: (-1000, 0),  16: (1000, 0), 19: (-2000, -2000),  21: (0, -5000)}

        # self.fig = plt.figure(figsize=(self.width, self.height))
        # self.map = self.getmap(self.latmin, self.latmax, self.lonmin, self.lonmax)
        # print(kw)
        super(Map_alpes, self).__init__(*args, **kw)


class _MultiMap(_Map_massifs):

    def init_maps(self, *args, **kw):
        for self.iax in range(self.nsubplots):
            self.maps.flat[self.iax] = self.getmap(self.latmin, self.latmax, self.lonmin, self.lonmax, **kw)
            self.maps.flat[self.iax].coastlines(linewidth=1)
            self.gl = self.maps.flat[self.iax].gridlines(draw_labels=True)
            # keep labels left and bottom only
            self.gl.top_labels = False
            self.gl.right_labels = False
            # move the subplots a little to the left in order to have some space for the colorbar on the right.
            pos1 = self.maps.flat[self.iax].get_position()
            pos1.x0 = pos1.x0 - 0.1
            self.maps.flat[self.iax].set_position(pos1)

<<<<<<< HEAD
    def get_massif_features(self):
        """
        construct massif features (geometries)

        :return: feature list of lists
        """
        features = list()
        for i in range(self.nsubplots):
            features.append([{'feature': self.maps.flat[i].add_geometries([ishape], crs=self.projection,
                                                                                    facecolor='none', cmap=self.palette,
                                                                                    edgecolor='dimgrey', alpha=1.0),
                              'massifnum':inum, 'massifname':iname,
                              'massifbb': self.get_massif_bb(inum, ishape, self.maps.flat[i])}
                               for inum, ishape, iname in zip(self.num, self.shape, self.name)])
        print(len(features))
        return features

    def fill_massifs(self, massifref, variable, **kwargs):
        """
        actually fill massifs

        :param massifref: massif numbers
        :param variable: values
        :param kwargs: 'axis': the dimension along which to split :py:attr:`variable` between different subplots
        :return: value array
        :rtype: numpy array
        :raises: KeyError if 'axis' is not in the :py:attr:`kwargs`, IndexError if :py:attr:`variable` array has lower
         rank than the number given to 'axis'.
        """
        try:
            axis = kwargs['axis']
        except KeyError:
            raise KeyError("axis keyword argument needed by the draw_massif method in the case of "
                           "multiple maps on the figure")
        try:
            leng = variable.shape[axis]
        except IndexError:
            raise Exception("value array has lower rank than given axis number")
        if leng > self.nsubplots:
            print("Warning: axis ", axis, " of value array is longer than number of subplots ", self.nsubplots,
                  ". Plotting first ", self.nsubplots, " out of ", leng, ".")
            leng = self.nsubplots
        print('var shape', variable.shape)
        #myvalues = np.array([variable[massifref == i][0] if i in massifref else np.nan for i in self.num], dtype=object)
        myvalues = np.array([variable[massifref == i][0] for i in self.num if i in massifref])
        print(myvalues.shape)
        for j in range(leng):
            for i, myvalue in enumerate(myvalues.take(indices=j, axis=axis)):
                self.massif_features[j][i]['feature']._kwargs['facecolor'] = self.palette(self.norm(myvalue))
        return myvalues

    def empty_massifs(self, **kwargs):
        """
        fill massifs in white

        :param kwargs:
        """
        for features in self.massif_features:
            for feature in features:
                feature['feature']._kwargs['facecolor'] ='white'

    def addpoints(self, lon, lat, labels=None, color='black', marker=None):
        """
        add some annotation to the maps. The same annotations are added to all maps.

        :param lon: longitude of annotation positions
        :type lon: list
        :param lat: latitude of annotation positions
        :type lat: list
        :param labels: list of labels for annotation, or 'None' if markers should be used.
        :type labels: list
        :param color: color of annotation text or marker
        :param marker: marker, or 'None'

        """
        if labels is not None:
            for label, x, y in zip(labels, lon, lat):
                for i in range(self.nsubplots):
                    self.maps.flat[i].annotate(label, (x, y), color=color, zorder=4)
        else:
            for i in range(self.nsubplots):
                self.maps.flat[i].plot(lon, lat, marker=marker, color=color, linestyle='', zorder=3)

    def puttext(self, Xbary, Ybary, indmassif, listvar, nvar, formatString, **kwargs):
        """
        Put text on the maps for a given massif.

        :param Xbary: x-coordinate of the massif center
        :param Ybary: y-coordinate of the massif center
        :param indmassif: massif index
        :param listvar: list of values to write on the maps
        :param nvar: number of variables to plot at each center
        :param formatString: format specifier of the
        :param kwargs: 'axis', 'textcolor', 'unit'

        """
        try:
            axis = kwargs['axis']
        except KeyError:
            raise KeyError("axis keyword argument needed by the draw_massif method in the case of "
                       "multiple maps on the figure")
        try:
            subplotdim = listvar[0].shape[axis]
        except IndexError:
            raise Exception("value array has lower rank than given axis number")
        if subplotdim > self.nsubplots:
            print("Warning: axis ", axis, " of value array is longer than number of subplots ", self.nsubplots,
                  ". Plotting first ", self.nsubplots, " out of ", subplotdim, ".")
        subplotdim = self.nsubplots
        for j in range(subplotdim):
            infos = ''
            # for i, myvalue in enumerate(myvalues.take(indices=j, axis=axis)):
            #     self.massif_features[j][i]['feature']._kwargs['facecolor'] = self.palette(self.norm(myvalue))
            for v, variable in enumerate(listvar):
                infos += formatString % variable.take(indices=j, axis=axis)[indmassif][0]
                if v < nvar - 1:
                    infos += "-"

                if 'textcolor' in kwargs.keys():
                    textcolor = kwargs['textcolor']
                elif (nvar == 3 and v == 1) or nvar == 1:
                    textcolor = self.getTextColor(variable.take(indices=j, axis=axis)[indmassif][0], **kwargs)
                else:
                    textcolor = 'black'

            if 'unit' in kwargs.keys():
                infos += kwargs['unit']

            self.text.append(self.maps.flat[j].text(Xbary, Ybary, infos, transform=self.projection,
                                                    horizontalalignment='center', verticalalignment='center',
                                                    color = textcolor))

    def puttable(self, i, indmassif, listvar, ncol, nrows, formatString, **kwargs):
        """
        Put tables with values and colored cells on the maps for a given massif.

        :param i: massif index
        :param indmassif: massif number
        :param listvar: list of values
        :param ncol: number of columns in the table
        :param nrows: number of rows in the table
        :param formatString: format string for values
        :param kwargs: axis
        """
        # print(self.massif_features[i]['massifbb'])
        try:
            axis = kwargs['axis']
        except KeyError:
            raise KeyError("axis keyword argument needed by the draw_massif method in the case of "
                           "multiple maps on the figure")
        try:
            subplotdim = listvar[0].shape[axis]
        except IndexError:
            raise Exception("value array has lower rank than given axis number")
        if subplotdim > self.nsubplots:
            print("Warning: axis ", axis, " of value array is longer than number of subplots ", self.nsubplots,
                  ". Plotting first ", self.nsubplots, " out of ", subplotdim, ".")
            subplotdim = self.nsubplots
        for j in range(subplotdim):
            # create text array
            infos = np.flipud(np.array([formatString % thisvar.take(indices=j, axis=axis)[indmassif][0]
                                        for thisvar in listvar]).reshape((nrows, ncol)))
            # create color array
            tmp_colors = [self.palette(self.norm(thisvar.take(indices=j, axis=axis)[indmassif][0]))
                          for thisvar in listvar]
            colors = np.array([tmp_colors[-ncol:] if irows == 0 else tmp_colors[-(irows*ncol)-ncol:-(irows*ncol)]
                               for irows in range(nrows)])
            art = matplotlib.table.table(self.maps.flat[j], cellText=infos, cellColours=colors, cellLoc='center',
                                         colWidths=None,
                                         rowLabels=None, rowColours=None, rowLoc='left', colLabels=None, colColours=None,
                                         colLoc='center',
                                         loc='bottom',
                                         bbox=self.massif_features[j][i]['massifbb'],
                                         edges='closed', zorder=10)

    def reset_massifs(self, rmcbar=True, rminfobox=True, **kwargs):
        """
        Remove tables, text and optionally the infobox and the colorbar from the maps.

        :param rmcbar: if True, colorbar is removed.
        :param rminfobox: if True, the infobox is removed.
        """

        for m in self.maps.flat:
            # remove tables
            for prop in m.properties()['children']:
                if type(prop) == matplotlib.table.Table:
                    prop.remove()
                # remove text
                elif type(prop) == matplotlib.text.Text:
                    if hasattr(self, 'text'):
                        if prop in self.text:
                            prop.remove()
        # remove info boxs
        if hasattr(self, 'infos') & rminfobox:
            for elm in self.infos:
                elm.remove()
        # remove colorbar
        if hasattr(self, 'cbar') & rmcbar:
            try:
                self.cbar.remove()
            except ValueError:
                pass
            self.legendok = False

    def add_north_south_info(self, english=False):
        """
        Add a legend box at the top of the map explaining the content of the tables added with
        :py:meth:`rectangle_massif`

        :param english: if True, the annotation is in English, otherwise in French.
        """
        self.infos = []
        if english:
            north_text = "Northen slope \n Q20 - Q50 - Q80"
            south_text = "Southern slope \n Q20 - Q50 - Q80"
        else:
            north_text = "Versant Nord \n Q20 - Q50 - Q80"
            south_text = "Versant Sud \n Q20 - Q50 - Q80"
        # self.infos.append(box(8.5, 42.9,8.85,43.1))

        for i in range(len(self.maps.flat)):
            self.infos.append(self.maps.flat[i].add_artist(matplotlib.offsetbox.AnnotationBbox(
                matplotlib.offsetbox.TextArea(north_text, textprops=dict(horizontalalignment='left',  # center in matplotlib 3.4
                                                                         size=5)), self.infospos,
                box_alignment=(0.2, 0),
                bboxprops=dict(fc='none'), pad=0.2)))
            self.infos.append(self.maps.flat[i].add_artist(matplotlib.offsetbox.AnnotationBbox(
                matplotlib.offsetbox.TextArea(south_text, textprops=dict(horizontalalignment='left',  # center in matplotlib 3.4
                                                                         size=5)), self.infospos,
                box_alignment=(0.2, 1.4),
                bboxprops=dict(fc='none'), pad=0.2)))

    def draw_mesh(self, lons, lats, field, **kwargs):
        """
        Draw a colormesh on the map. (For gridded data)
        Not yet implemented

        :param lons: mesh longitudes
        :param lats: mesh latitudes
        :param field: mesh values
        :param kwargs: 'convert_unit': factor for scaling :py:attr:`field`
        :raises: NotImplementedError

        """
        raise NotImplementedError

=======
>>>>>>> 957732b1
    def openfigure(self):
        self.fig, self.maps = plt.subplots(nrows=self.nrow, ncols=self.ncol, sharex=True, sharey=True,
                                       figsize=(self.width, self.height))

    def set_maptitle(self, title):
        """Set title on top of each subplot"""
        if len(title) == self.nsubplots:
            for i in range(self.nsubplots):
                self.maps.flat[i].set_title(title[i], fontsize=14, pad=self.titlepad)
        elif len(title) == 1:
            for i in range(self.nsubplots):
                self.maps.flat[i].set_title(title, fontsize=14, pad=self.titlepad)
        else:
            print("Warning: can not set map titles. len(title) must be either equal to the number of subplots or == 1.")

    set_title = set_maptitle


<<<<<<< HEAD
class MultiMap_Alps(Map_alpes, _MultiMap):
    """
    Class for plotting multiple massif plots of the French Alps

    Example:

     .. code-block:: python

        from snowtools.utils.prosimu import prosimu
        from snowtools.plots.maps import cartopy
        import matplotlib.pyplot as plt

        with prosimu('/rd/cenfic3/manto/viallonl/testbase/PRO/postproc/Alp/postproc_2021041006_2021041112.nc') as ff:
            points = ff.get_points(ZS=2100, aspect=-1)
            snow = ff.read('SD_1DY_ISBA', selectpoint=points, hasDecile=True)
            massifs = ff.read('massif_num', selectpoint=points)

        lo = cartopy.MultiMap_Alps(nrow=3, ncol=3, geofeatures=False)
        lo.init_massifs(convert_unit=100., forcemin=0., forcemax=50., palette='YlGnBu', seuiltext=50.,
                         label=u'Epaisseur de neige fraîche en 24h (cm)', unit='cm')
        lo.draw_massifs(massifs, snow[5, :, :], axis=1, convert_unit=100., forcemin=0., forcemax=50.,
                        palette='YlGnBu', seuiltext=50.,
                        label=u'Epaisseur de neige fraîche en 24h (cm)', unit='cm')
        lo.highlight_massif(10, snow, convert_unit=100., forcemin=0., forcemax=50., palette='YlGnBu',
                            seuiltext=50., label=u'Epaisseur de neige fraîche en 24h (cm)', unit='cm')
        lo.set_figtitle("SD_1DY_ISBA 2021041112 2100m")
        titles = ['Percentile {0}'.format(i) for i in range(10, 100, 10)]
        lo.set_maptitle(titles)
        lo.plot_center_massif(massifs, snow[5,:,:], axis=1,convert_unit=100., forcemin=0., forcemax=50.,
                                palette='YlGnBu', seuiltext=50.,
                                label=u'Epaisseur de neige fraîche en 24h (cm)', unit='cm')
        lo.addlogo()
        plt.show()
        lo.close()

    .. figure:: /images/2021041112_multi_alps.png
       :align: center
    """
    legendpos = [0.9, 0.15, 0.03, 0.6]  #: legend position on the plot = [0.85, 0.15, 0.03, 0.6]
=======
class MultiMap_Alps(_MultiMap, Map_alpes):
>>>>>>> 957732b1

    def __init__(self, nrow=1, ncol=1, *args, **kw):
        kw['getmap'] = False
        self.nrow = nrow
        self.ncol = ncol
        self.nsubplots = nrow*ncol
        self.titlepad = 5
        super(MultiMap_Alps, self).__init__(*args, **kw)
        self.set_figsize(18, 15)
        self.init_maps(*args, **kw)


class Map_pyrenees(_Map_massifs):
<<<<<<< HEAD
    """
    Class to plot a map of the Pyrenees.

    Example:

     .. code-block:: python

        from snowtools.utils.prosimu import prosimu
        from snowtools.plots.maps import cartopy
        import matplotlib.pyplot as plt

        with prosimu('/rd/cenfic3/manto/viallonl/testbase/PRO/postproc/Pyr/postproc_2021041006_2021041112.nc') as ff:
            points_nord = ff.get_points(aspect=0, ZS=2100, slope=40)
            points_sud = ff.get_points(aspect=180, ZS=2100, slope=40)
            snow_nord = ff.read('SD_1DY_ISBA', selectpoint=points_nord, hasDecile=True)
            snow_sud = ff.read('SD_1DY_ISBA', selectpoint=points_sud, hasDecile=True)
            massifs = ff.read('massif_num', selectpoint=points_nord)

        m = cartopy.Map_pyrenees(geofeatures=True)
        m.init_massifs(convert_unit=100., forcemin=0., forcemax=50., palette='YlGnBu', seuiltext=50.,
                         label=u'Epaisseur de neige fraîche en 24h (cm)', unit='cm')
        m.add_north_south_info()
        m.rectangle_massif(massifs, [0, 1, 2], [snow_sud[1, :, 1], snow_sud[1, :, 4],
                                                snow_sud[1, :, 7], snow_nord[1, :, 1],
                                                snow_nord[1, :, 4], snow_nord[1, :, 7]], ncol=2,
                            convert_unit=100., forcemin=0., forcemax=50., palette='YlGnBu',
                            seuiltext=50., label=u'Epaisseur de neige fraîche en 24h (cm)', unit='cm')
        m.addlogo()
        m.set_maptitle("2021041012")
        m.set_figtitle("2100m")
        plt.show()
        m.close()

    .. figure:: /images/2021041012_pyr_tables.png
       :align: center
    """
    area = 'pyrenees'  #: area tag = 'pyrenees'
    width = 14.5  #: figure width = 14.5
    height = 5.8  #: figure height = 5.8
    latmin = 42.0  #: southern map border = 42.0
    latmax = 43.3  #: northern map border = 43.3
    lonmin = -2.0  #: western map border = -2.0
    lonmax = 3.0  #: eastern map border = 3.0

    mappos = [0.05, 0.06, 0.8, 0.8]  #: map position on the figure = [0.05, 0.06, 0.8, 0.8]
    legendpos = [0.89, 0.13, 0.02, 0.6]  #: legend position on the figure = [0.89, 0.1, 0.03, 0.7]
    infospos = (-1.8, 42.4)  #: info box position on the map in Lambert Conformal Coordinates
    labelfontsize = 16  #: fontsize of colorbar label

    deport = {64: (0, 2000), 67: (0, 20000), 68: (10000, 5000), 70: (-2000, 10000), 71: (-12000, 5000),
              72: (10000, 10000), 73: (10000, 10000), 74: (10000, 3000), 75: (5000, 0), 81: (-10000, 1000),
              82: (-3000, 0), 83: (1000, 0), 84: (-4000, 0), 85: (0, -7000), 86: (-3000, 0), 87: (0, -10000),
              88: (12000, 7000), 89: (0, -4000), 90: (10000, -5000), 91: (-17000, -8000)}
    """displacement dictionary for the positioning tables near the massif center without overlapping."""


def __init__(self, *args, **kw):
        """

        :param args: args passed to super class
        :param kw: keyword args passed to super class
        """
=======

    def __init__(self, *args, **kw):
        self.area = 'pyrenees'
        self.width = 14.5
        self.height = 5.8
        self.latmin = 42.0
        self.latmax = 43.3
        self.lonmin = -2.0
        self.lonmax = 3.0

        self.mappos=[0.05, 0.06, 0.8, 0.8]
        self.legendpos = [0.89, 0.1, 0.03, 0.7]
        self.infospos = (600000, 1790000)

        self.deport = {64: (0, 2000), 67: (0, 20000), 68: (10000, 5000), 70: (-2000, 10000), 71: (-12000, 5000),
                       72: (10000, 10000), 73: (10000, 10000), 74: (10000, 3000), 81: (-10000, 1000), 82: (-3000, 0),
                       83: (1000, 0), 84: (-4000, 0), 85: (0, -7000), 86: (-3000, 0), 87: (0, -10000),
                       88: (12000, 7000), 89: (0, -4000), 90: (10000, -5000), 91: (-17000, -8000)}
>>>>>>> 957732b1

        super(Map_pyrenees, self).__init__(*args, **kw)


class MapFrance(_Map_massifs):
<<<<<<< HEAD
    """
    Class to draw map over all French massifs.

    Example:

     .. code-block:: python

        from netCDF4 import Dataset
        from snowtools.plots.maps import cartopy
        import matplotlib.pyplot as plt

        with Dataset('/rd/cenfic3/manto/viallonl/testbase/PRO/postproc/grid_postproc_2021041112.nc') as ff:
            lats = ff.variables['LAT'][:]
            lons = ff.variables['LON'][:]
            snow = ff.variables['SD_1DY_ISBA'][0, :, :, 8]

        m = cartopy.MapFrance(geofeatures=False, bgimage=True)
        m.init_massifs(convert_unit=100., forcemin=0., forcemax=50., palette='YlGnBu', seuiltext=50.,
                         label=u'Epaisseur de neige fraîche en 24h (cm)', unit='cm')
        m.draw_mesh(lons, lats, snow,convert_unit=100., forcemin=0., forcemax=50., palette='YlGnBu',
                    seuiltext=50., label=u'Epaisseur de neige fraîche en 24h (cm)', unit='cm')
        m.set_figtitle("SD_1DY_ISBA 2021041112")
        m.set_maptitle("Percentile 90")
        plt.show()
        m.close()

    .. figure:: /images/grid_p90_2021041112_alpha_terrimage.png
       :align: center
    """
    area = ['alpes', 'pyrenees', 'corse']  #: list of areas
    width = 15  #: figure width
    height = 11  #: figure height

    latmin = 41.3  #: minimum latitude of map
    latmax = 51.5  #: maximum latitude of map
    lonmin = -5.  #: minimum longitude of map
    lonmax = 9.6  #: maximum longitude of map

    mappos = [0.05, 0.06, 0.8, 0.8]  #: position of the map on the plot
    legendpos = [0.9, 0.13, 0.03, 0.7]  #: position of the colorbar on the plot
    infospos = (-4., 51.)  #: position of north-south info box in lambert conformal coordinates
    labelfontsize = 20  #: fontsize of colorbar label

    deport = {2: (-10000, 0), 3: (10000, 0), 6: (20000, 0), 7: (-20000, 10000), 9: (15000, -10000), 11: (15000, -10000),
              13: (15000, 0), 17: (15000, 0), 18: (-20000, -10000), 19: (0, -5000), 20: (0, -5000), 21: (0, -10000),
              67: (10000, 20000), 68: (0, 5000), 69: (0, 10000), 72: (20000, 20000), 74: (25000, 0),
              82: (-15000, -40000), 84: (-10000, -30000), 85: (0, -5000), 87: (-5000, -40000), 88: (25000, -5000),
              89: (15000, -15000), 90: (-25000, 5000), 91: (10000, -5000)}
    """displacement of tables from the center of the massifs"""
=======
>>>>>>> 957732b1

    def __init__(self, *args, **kw):
        self.area = ['alpes', 'pyrenees', 'corse']
        self.width = 15
        self.height = 11

        self.latmin = 41.3
        self.latmax = 51.5
        self.lonmin = -5.
        self.lonmax = 9.6

        self.mappos=[0.05, 0.06, 0.8, 0.8]
        self.legendpos = [0.9, 0.13, 0.03, 0.7]
        self.infospos = (450000, 140000)

        self.deport = {2: (-10000, 0), 3: (10000, 0), 6: (20000, 0), 7: (-20000, 10000), 9: (15000, -10000), 11: (15000, -10000),
                       13: (15000, 0), 17: (15000, 0), 18: (-20000, -10000), 19: (0, -5000), 20: (0, -5000), 21: (0, -10000),
                       67: (10000, 20000), 68: (0, 5000), 69: (0, 10000), 72: (20000, 20000), 74: (25000, 0), 82: (-15000, -40000),
                       84: (-10000, -30000), 85: (0, -5000), 87: (-5000, -40000), 88: (25000, -5000), 89: (15000, -15000),
                       90: (-25000, 5000), 91: (10000, -5000)}

        super(MapFrance, self).__init__(*args, **kw)

<<<<<<< HEAD

class MultiMap_Pyr(Map_pyrenees, _MultiMap):
    """
    Class for plotting multiple massif plots of the Pyrenees

    Example:

    .. code-block:: python

        from snowtools.utils.prosimu import prosimu
        from snowtools.plots.maps import cartopy
        import matplotlib.pyplot as plt

        with prosimu('/rd/cenfic3/manto/viallonl/testbase/PRO/postproc/Pyr/postproc_2021041006_2021041112.nc') as ff:
            points_nord = ff.get_points(aspect=0, ZS=2100, slope=40)
            points_sud = ff.get_points(aspect=180, ZS=2100, slope=40)
            snow_nord = ff.read('SD_1DY_ISBA', selectpoint=points_nord, hasDecile=True)
            snow_sud = ff.read('SD_1DY_ISBA', selectpoint=points_sud, hasDecile=True)
            massifs = ff.read('massif_num', selectpoint=points_nord)

        m = cartopy.MultiMap_Pyr(nrow=3, ncol=3, geofeatures=True)
        m.init_massifs(convert_unit=100., forcemin=0., forcemax=50., palette='YlGnBu', seuiltext=50.,
                         label=u'Epaisseur de neige fraîche en 24h (cm)', unit='cm')
        m.add_north_south_info()
        titles = ff.readtime()
        m.set_maptitle(titles)
        m.rectangle_massif(massifs, [0, 1, 2], [snow_sud[:, :, 1], snow_sud[:, :, 4],
                                                snow_sud[:, :, 7], snow_nord[:, :, 1],
                                                snow_nord[:, :, 4], snow_nord[:, :, 7]], ncol=2,
                            convert_unit=100., forcemin=0., forcemax=50., palette='YlGnBu', seuiltext=50.,
                            label=u'Epaisseur de neige fraîche en 24h (cm)', unit='cm', axis=0)
        m.addlogo()
        m.set_figtitle("2100m")
        plt.show()
        m.close()

    .. figure:: /images/2021041006_2021041112_pyr_tables.png
       :align: center
    """
    legendpos = [0.94, 0.13, 0.02, 0.6]  #: legend position on the figure = [0.89, 0.1, 0.03, 0.7]
    mappos = [0.05, 0.06, 0.95, 0.8]  #: map position on the figure = [0.05, 0.06, 0.85, 0.8]
=======
    def getshapes(self):
        shapefile_path = os.path.join(os.environ['SNOWTOOLS_CEN'], 'DATA')
        filenames = ['massifs_{0:s}.shp'.format(iarea) for iarea in self.area]
        self.shapefile = [shpreader.Reader(os.path.join(shapefile_path, filename)) for filename in filenames]
        # Informations sur la projection
        projfile = 'massifs_{0:s}.prj'.format(self.area[0])
        with open(os.path.join(shapefile_path, projfile), 'r') as prj_file:
            prj_txt = prj_file.read()
            pprojcrs = CRS.from_wkt(prj_txt)

        # Projection du shapefile
        self.shpProj = pprojcrs.to_dict()
        # géométries
        # records is a generator object. Each record contains a geometry, its attributes and bounds
        self.records = itertools.chain([shapefile.records() for shapefile in self.shapefile])


class MultiMap_Pyr(_MultiMap, Map_pyrenees):
>>>>>>> 957732b1

    def __init__(self, nrow=1, ncol=1, *args, **kw):
        kw['getmap'] = False
        self.nrow = nrow
        self.ncol = ncol
        self.nsubplots = nrow*ncol
        self.titlepad = 0
        super(MultiMap_Pyr, self).__init__(*args, **kw)
        self.set_figsize(21, 8)
        self.init_maps(*args, **kw)


class Map_corse(_Map_massifs):
<<<<<<< HEAD
    """
    Class for plotting a map over Corse.

    Example:

     .. code-block:: python

        from snowtools.utils.prosimu import prosimu
        from snowtools.plots.maps import cartopy
        import matplotlib.pyplot as plt

        with prosimu('/rd/cenfic3/manto/viallonl/testbase/PRO/postproc/Cor/postproc_2021041006_2021041112.nc') as ff:
            points = ff.get_points(ZS=2100, aspect=-1)
            snow = ff.read('SD_1DY_ISBA', selectpoint=points, hasDecile=True)
            massifs = ff.read('massif_num', selectpoint=points)

        m = cartopy.Map_corse(bgimage=True)
        m.init_massifs(convert_unit=100., forcemin=0., forcemax=50., palette='YlGnBu', seuiltext=50.,
                         label=u'Epaisseur de neige fraîche en 24h (cm)', unit='cm')
        m.highlight_massif(massifs[0], snow, convert_unit=100., forcemin=0., forcemax=50.,
                            palette='YlGnBu', seuiltext=50.,
                            label=u'Epaisseur de neige fraîche en 24h (cm)', unit='cm')
        m.plot_center_massif(massifs, snow[5, :, 4], snow[5, :, 8], convert_unit=100., forcemin=0.,
                                forcemax=50., palette='YlGnBu', seuiltext=50.,
                                label=u'Epaisseur de neige fraîche en 24h (cm)', unit='cm')
        m.addlogo()
        m.set_maptitle("2021041112 percentile 50 and 90")
        m.set_figtitle("2100m")
        plt.show()
        m.close()

    .. figure:: /images/2021041112_cor_bgimage_highlight40.png
       :align: center
    """
    area = 'corse'  #: area tag = 'corse'
    width = 10  #: figure width = 10
    height = 10  #: figure height = 10
    latmin = 41.3  #: southern map border = 41.3
    latmax = 43.1  #: northern map border = 43.1
    lonmin = 8.4  #: western map border = 8.4
    lonmax = 9.6  #: eastern map border = 9.6

    mappos = [0.05, 0.06, 0.8, 0.8]  #: map position on the figure = [0.05, 0.06, 0.8, 0.8]
    legendpos = [0.81, 0.15, 0.03, 0.6]  #: legend position on the figure = [0.81, 0.15, 0.03, 0.6]
    #: info box position on the map in Lambert Conformal Coordinates = (1110000, 1790000)
    infospos = (8.5, 43.)  #: info box position on the map in Lambert Conformal Coordinates
    labelfontsize = 20  #: fontsize of colorbar label
    #: displacement dictionary for the positioning tables near the massif center without overlapping. = {}
    deport = {}
=======
>>>>>>> 957732b1

    def __init__(self, *args, **kw):
        self.area = 'corse'
        self.width = 10
        self.height = 10
        self.latmin = 41.3
        self.latmax = 43.1
        self.lonmin = 8.4
        self.lonmax = 9.6

        self.mappos=[0.05, 0.06, 0.8, 0.8]
        self.legendpos = [0.81, 0.15, 0.03, 0.6]
        # self.infospos = (150000, 2150000)
        self.infospos = (1110000, 1790000)

        self.infoswidth = 500000
        self.infosheight = 500000

        self.deport = {}

        super(Map_corse, self).__init__(*args, **kw)


class MultiMap_Cor(_MultiMap, Map_corse):
<<<<<<< HEAD
    """
    Class for plotting multiple massif plots of Corse

    Example:

     .. code-block:: python

        from snowtools.utils.prosimu import prosimu
        from snowtools.plots.maps import cartopy
        import matplotlib.pyplot as plt

        with prosimu('/rd/cenfic3/manto/viallonl/testbase/PRO/postproc/Cor/postproc_2021041006_2021041112.nc') as ff:
            points = ff.get_points(ZS=2100, aspect=-1)
            snow = ff.read('SD_1DY_ISBA', selectpoint=points, hasDecile=True)
            massifs = ff.read('massif_num', selectpoint=points)

        m = cartopy.MultiMap_Cor(nrow=3, ncol=3, bgimage=True)
        m.init_massifs(convert_unit=100., forcemin=0., forcemax=50., palette='YlGnBu', seuiltext=50.,
                         label=u'Epaisseur de neige fraîche en 24h (cm)', unit='cm')
        centre = [shape.centroid.coords[0] for shape in m.llshape]
        m.addpoints(*list(zip(*centre)), color='magenta', marker="o")
        m.addlogo()
        m.set_maptitle(["magenta center"])
        m.set_figtitle("2100m")
        plt.show()
        m.close()

    .. figure:: /images/multi_cor_bgimage_annotate.png
       :align: center
    """
=======
>>>>>>> 957732b1

    def __init__(self, nrow=1, ncol=1, *args, **kw):
        kw['getmap'] = False
        self.nrow = nrow
        self.ncol = ncol
        self.nsubplots = nrow*ncol
        self.titlepad = 5
        super(MultiMap_Cor, self).__init__(*args, **kw)
        self.init_maps(*args, **kw)
        self.legendpos = [0.85, 0.15, 0.03, 0.6]


class Zoom_massif(_Map_massifs):
<<<<<<< HEAD
    """
    Class for zoomed map on a given massif

    Example:

     .. code-block:: python

        from snowtools.utils.prosimu import prosimu
        from snowtools.plots.maps import cartopy
        import matplotlib.pyplot as plt

        with prosimu('/rd/cenfic3/manto/viallonl/testbase/PRO/postproc/Pyr/postproc_2021041006_2021041112.nc') as ff:
            points_nord = ff.get_points(aspect=0, ZS=2100, slope=40)
            snow_nord = ff.read('SD_1DY_ISBA', selectpoint=points_nord, hasDecile=True)
            massifs = ff.read('massif_num', selectpoint=points_nord)

        m = cartopy.Zoom_massif(70)
        m.init_massifs(palette='YlGnBu', seuiltext=50., ticks=['A', 'B', 'C', 'D'],
                            label=u'Epaisseur de neige fraîche en 24h (cm)', unit='cm', ncolors=3)
        m.draw_massifs(massifs, snow_nord[1, :, 8], palette='YlGnBu', seuiltext=50.,
                            label=u'Epaisseur de neige fraîche en 24h (cm)', unit='cm', ncolors=3,
                            ticks=['A', 'B', 'C', 'D'])
        m.empty_massifs(convert_unit=100., forcemin=0., forcemax=50., palette='YlGnBu', seuiltext=50.,
                         label=u'Epaisseur de neige fraîche en 24h (cm)', unit='cm')
        m.add_north_south_info()
        centre = [shape.centroid.coords[0] for shape in m.llshape]
        m.addpoints(*list(zip(*centre)), color='magenta', labels=m.name)
        m.addlogo()
        m.set_maptitle("2021041012 p90")
        m.set_figtitle("2100m")
        plt.show()
        m.close()

    .. figure:: /images/2021041012_zoom_70.png
       :align: center
    """
    labelfontsize = 20  #: fontsize of colorbar label

    def __init__(self, num_massif, *args, **kw):
        """
        Init zoom class

        :param num_massif:  massif number
        :param args:
        :param kw:
        """
        if 1 <= num_massif <= 27:
=======

    def __init__(self, num_massif, *args, **kw):
        if num_massif <= 24:
>>>>>>> 957732b1
            self.area = 'alpes'
            self.width = 9 
            self.height = 8 
            self.legendpos = [0.91, 0.15, 0.03, 0.6]
            self.mappos=[0.05, 0.03, 0.8, 0.8]
            self.titlepad = 25
<<<<<<< HEAD
        elif 45 <= num_massif <= 47:
            self.area = 'vosges'
            self.width = 10.2
            self.height = 8
            self.legendpos = [0.89, 0.15, 0.03, 0.6]
            self.mappos = [0.05, 0.03, 0.8, 0.8]
            self.titlepad = 25
        elif 55 <= num_massif <= 58:
            self.area = 'jura'
            self.width = 10.2
            self.height = 8
            self.legendpos = [0.89, 0.15, 0.03, 0.6]
            self.mappos = [0.05, 0.03, 0.8, 0.8]
            self.titlepad = 25
        elif 48 <= num_massif <= 54 or 59 <= num_massif <= 62:
            self.area = 'central'
            self.width = 10.2
            self.height = 8
            self.legendpos = [0.89, 0.15, 0.03, 0.6]
            self.mappos = [0.05, 0.03, 0.8, 0.8]
            self.titlepad = 25
        elif 64 <= num_massif <= 91:
=======
        elif num_massif >= 64:
>>>>>>> 957732b1
            self.area = 'pyrenees'
            self.width = 10 
            self.height = 8 
            #self.legendpos = [0.91, 0.12, 0.025, 0.6]
            self.mappos=[0.05, 0.06, 0.8, 0.8]
            self.titlepad = 40 
        else:
            self.area = 'corse'
            self.width = 9 
            self.height = 8
            self.legendpos = [0.91, 0.15, 0.03, 0.6]
            self.mappos=[0.05, 0.06, 0.8, 0.8]
            self.titlepad = 25

        self.deport = {}

        self.getshapes()

        if self.shpProj['proj'] == 'lcc':
            self.projection = ccrs.LambertConformal(central_longitude=self.shpProj['lon_0'],
                                                central_latitude=self.shpProj['lat_0'],
                              false_easting=self.shpProj['x_0'], false_northing=self.shpProj['y_0'],
                              standard_parallels=(self.shpProj['lat_1'], self.shpProj['lat_2']))
        else:
            raise NotImplementedError('only LambertConformal projection is implemented for the massif shapes')

        self.get_map_dimensions(num_massif)
        self.fig = plt.figure(figsize=(self.width, self.height))
        self.fig.subplots_adjust(bottom=0.005, left=0.005, top=0.95, right=0.9)
        self.map = self.getmap(self.latmin, self.latmax, self.lonmin, self.lonmax)
        self.map.gridlines(draw_labels=True)
        #self.map.drawcoastlines(linewidth=1)
#        self.map.drawcountries()
        #self.map.drawmapboundary()

    def get_map_dimensions(self, num_massif):

        self.dicLonLatMassif = self.getLonLatMassif()
        for massif in self.records:
<<<<<<< HEAD
            num = massif.attributes['code']
            # print(num)
=======
            num = massif.attributes['num_opp']
>>>>>>> 957732b1
            if num == num_massif:
                barycentre = self.dicLonLatMassif[num]
        if self.area in ['alpes', 'corse', 'jura', 'central', 'vosges']:
            dlat = 0.55
            dlon = 0.65
        elif self.area == 'pyrenees':
            dlat = 0.5
            dlon = 1.3
<<<<<<< HEAD
            dloninfo = dlon/3.5
            dlatinfo = dlat/4.

        lonmin = barycentre[0] - dlon
        lonmax = barycentre[0] + dlon
        latmin = barycentre[1] - dlat
        latmax = barycentre[1] + dlat

        # infospos = self.projection.project_geometry(Point((lonmax-dloninfo, latmax-dlatinfo)),
        #                                             ccrs.PlateCarree()).coords[0]
        infospos = (lonmax-dloninfo, latmax-dlatinfo)
=======
>>>>>>> 957732b1

        self.lonmin = barycentre[0] - dlon
        self.lonmax = barycentre[0] + dlon
        self.latmin = barycentre[1] - dlat
        self.latmax = barycentre[1] + dlat
<|MERGE_RESOLUTION|>--- conflicted
+++ resolved
@@ -66,7 +66,6 @@
 import cartopy.feature
 from snowtools.plots.abstracts.figures import Mplfigure
 from snowtools.utils.infomassifs import infomassifs
-<<<<<<< HEAD
 from snowtools.DATA import SNOWTOOLS_DIR, CARTOPY_DIR, LUSTRE_NOSAVE_USER_DIR
 
 # Tell cartopy where to find Natural Earth features
@@ -75,15 +74,6 @@
     config['data_dir'] = CARTOPY_DIR
 # config['data_dir'] = os.path.join(LUSTRE_NOSAVE_USER_DIR, 'CartopyData')  # for sxcen
 # until proper git annex solution
-
-=======
-from pyproj import CRS
-from cartopy import config
-from shapely.geometry import box
-
-# Tell cartopy where to find Natural Earth features
-config['data_dir'] = os.path.join(os.environ['SNOWTOOLS_CEN'], 'DATA')
->>>>>>> 957732b1
 
 # dummy class in order to be able to create an ccrs.CRS instance from a proj4/fiona.crs dictionary
 class MyCRS(ccrs.CRS):
@@ -150,15 +140,9 @@
             ax.add_feature(cartopy.feature.LAND, facecolor='wheat')
             ax.add_feature(cartopy.feature.OCEAN)
             ax.add_feature(cartopy.feature.COASTLINE)
-<<<<<<< HEAD
             ax.add_feature(cartopy.feature.BORDERS, linestyle=':')
             #ax.add_feature(cartopy.feature.NaturalEarthFeature('cultural', 'admin_0_boundary_lines_land', '10m',
             #                                                   facecolor='none', linestyle=':'))
-=======
-            # ax.add_feature(cartopy.feature.BORDERS, linestyle=':')
-            ax.add_feature(cartopy.feature.NaturalEarthFeature('cultural','admin_0_boundary_lines_land','10m',
-                                                               facecolor='none', linestyle=':'))
->>>>>>> 957732b1
             ax.add_feature(cartopy.feature.LAKES, alpha=0.5)
             ax.add_feature(cartopy.feature.RIVERS)
         elif self.bgimage:
@@ -171,7 +155,6 @@
 
     #@echecker.disabled_if_unavailable
     def getshapes(self):
-<<<<<<< HEAD
         """
         read shapefile and return projection and records
 
@@ -180,11 +163,6 @@
         shapefile_path = os.path.join(SNOWTOOLS_DIR, 'DATA')
         filename = 'massifs_Lbrt93_2019.shp'
         shapefile = shpreader.Reader(os.path.join(shapefile_path, filename))
-=======
-        shapefile_path = os.path.join(os.environ['SNOWTOOLS_CEN'], 'snowtools', 'DATA')
-        filename = 'massifs_{0:s}.shp'.format(self.area)
-        self.shapefile = shpreader.Reader(os.path.join(shapefile_path, filename))
->>>>>>> 957732b1
         # Informations sur la projection
         projfile = 'massifs_Lbrt93_2019.prj'
         with open(os.path.join(shapefile_path, projfile), 'r') as prj_file:
@@ -206,7 +184,6 @@
     def init_cmap(self, **kwargs):
         if 'palette' in kwargs.keys():
             if 'ncolors' in kwargs.keys():
-<<<<<<< HEAD
                 if matplotlib.__version__ >= '3.4':
                     # deprecation warning in version 3.3, but copy method not yet implemented
                     palette = plt.get_cmap(kwargs['palette'], kwargs['ncolors']).copy()
@@ -222,16 +199,6 @@
                 palette = plt.get_cmap('jet').copy()
             else:
                 palette = plt.get_cmap('jet')
-=======
-                # self.palette = plt.get_cmap(kwargs['palette'], kwargs['ncolors']).copy() matplotlib >= 3.4
-                self.palette = plt.get_cmap(kwargs['palette'], kwargs['ncolors'])
-            else:
-                self.palette = plt.get_cmap(kwargs['palette'])
-                # self.palette = plt.get_cmap(kwargs['palette']).copy() matplotlib >= 3.4
-        else:
-            # self.palette = plt.get_cmap('jet').copy() matplotlib >= 3.4
-            self.palette = plt.get_cmap('jet')
->>>>>>> 957732b1
 
         self.palette.set_bad(color='grey')
         self.palette.set_under(color='grey')
@@ -244,15 +211,9 @@
 
         self.init_cmap(**kwargs)
         if not hasattr(self, 'massif_features'):
-<<<<<<< HEAD
             self.num, self.shape, self.name = map(list, zip(*[(rec.attributes['code'], rec.geometry,
                                                      rec.attributes['title']) for rec in self.records]))
             self.llshape = [ccrs.PlateCarree().project_geometry(ishape, self.projection) for ishape in self.shape]
-=======
-            self.num, self.shape, self.name = zip(*[(rec.attributes['num_opp'], rec.geometry,
-                                      rec.attributes['nom']) for rec in self.records])
-            self.llshape = [ccrs.PlateCarree().project_geometry(ishape,self.projection) for ishape in self.shape]
->>>>>>> 957732b1
             # get renderer
             if not hasattr(self, 'renderer'):
                 self.fig.canvas.draw()
@@ -401,7 +362,6 @@
         if not isinstance(massifs, list):
             massifs = [massifs, ]
 
-<<<<<<< HEAD
         if isinstance(self, _MultiMap):
             for i, massif in enumerate(self.records):
                 if massif.attributes['code'] in massifs:
@@ -413,12 +373,6 @@
                 if massif.attributes['code'] in massifs:
                     self.massif_features[i]['feature'].set_zorder(2)  # Pour tracer le massif en dernier
                     self.massif_features[i]['feature']._kwargs['edgecolor'] = 'red'
-=======
-        for i,massif in enumerate(self.records):
-            if massif.attributes['num_opp'] in massifs:
-                self.massif_features[i]['feature'].set_zorder(2) # Pour tracer le massif en dernier
-                self.massif_features[i]['feature']._kwargs['edgecolor'] = 'red'
->>>>>>> 957732b1
 
     def legend(self, polygons, **kwargs):
 
@@ -509,7 +463,6 @@
             # print(indmassif, self.num[i], massifref)
             Xbary, Ybary = massif.centroid.coords.xy
             if np.sum(indmassif) == 1:
-<<<<<<< HEAD
                 self.puttext(Xbary[0], Ybary[0], indmassif, listvar, nvar, formatString, **kwargs)
 
     def puttext(self, Xbary, Ybary, indmassif, listvar, nvar, formatString, **kwargs):
@@ -547,62 +500,6 @@
                                        horizontalalignment='center', verticalalignment='center',
                                        color=textcolor))
         # print(self.map.properties())
-=======
-                if 'axis' in kwargs.keys() and hasattr(self, 'nsubplots'):
-                    axis = kwargs['axis']
-                    try:
-                        subplotdim = listvar[0].shape[axis]
-                    except(IndexError):
-                        raise Exception("value array has lower rank than given axis number")
-                    if subplotdim > self.nsubplots:
-                        print("Warning: axis ", axis, " of value array is longer than number of subplots ", self.nsubplots,
-                              ". Plotting first ", self.nsubplots, " out of ", subplotdim, ".")
-                        subplotdim = self.nsubplots
-                    for j in range(subplotdim):
-                        infos = ''
-                        # for i, myvalue in enumerate(myvalues.take(indices=j, axis=axis)):
-                        #     self.massif_features[j][i]['feature']._kwargs['facecolor'] = self.palette(self.norm(myvalue))
-                        for v, variable in enumerate(listvar):
-                            infos += formatString % variable.take(indices=j, axis=axis)[indmassif][0]
-                            if v < nvar - 1:
-                                infos += "-"
-
-                            if 'textcolor' in kwargs.keys():
-                                textcolor = kwargs['textcolor']
-                            else:
-                                if (nvar == 3 and v == 1) or nvar == 1:
-                                    textcolor = self.getTextColor(variable.take(indices=j, axis=axis)[indmassif][0], **kwargs)
-                                else:
-                                    textcolor = 'black'
-
-                        if 'unit' in kwargs.keys():
-                            infos += kwargs['unit']
-
-                        self.text.append(self.maps.flat[j].text(Xbary, Ybary, infos, transform=self.projection,
-                                                       horizontalalignment='center', verticalalignment='center',
-                                                       color = textcolor))
-                else:
-                    infos = ''
-                    for v, variable in enumerate(listvar):
-                        infos += formatString % variable[indmassif][0]
-                        if v < nvar - 1:
-                            infos += "-"
-
-                        if 'textcolor' in kwargs.keys():
-                            textcolor = kwargs['textcolor']
-                        else:
-                            if (nvar == 3 and v == 1) or nvar == 1:
-                                textcolor = self.getTextColor(variable[indmassif][0], **kwargs)
-                            else:
-                                textcolor = 'black'
-
-                    if 'unit' in kwargs.keys():
-                        infos += kwargs['unit']
-
-                    self.text.append(self.map.text(Xbary, Ybary, infos, transform=self.projection,
-                                                       horizontalalignment='center', verticalalignment='center',
-                                                       color = textcolor))
->>>>>>> 957732b1
 
     def reset_massifs(self, rmcbar=True, rminfobox=True, **kwargs):
         # self.legendok = False
@@ -644,7 +541,6 @@
         self.infos = []
         # self.infos.append(box(8.5, 42.9,8.85,43.1))
 
-<<<<<<< HEAD
         # self.infos.append(self.map.add_artist(matplotlib.offsetbox.AnnotationBbox(
         #     matplotlib.offsetbox.TextArea(north_text, textprops=dict(horizontalalignment='left')),  # center in matplotlib 3.4
         #     self.infospos, box_alignment=(0, 0), xycoords=self.projection._as_mpl_transform(self.map),
@@ -657,34 +553,6 @@
             matplotlib.offsetbox.TextArea(south_text, textprops=dict(horizontalalignment='left')),  # center in matplotlib 3.4
             self.infospos, box_alignment=(0, 1.4),
             bboxprops=dict(fc='none'))))
-=======
-        if hasattr(self, 'map'):
-            self.infos.append(self.map.add_artist(matplotlib.offsetbox.AnnotationBbox(matplotlib.offsetbox.TextArea("Versant Nord \n Q20 - Q50 - Q80",
-                                                                                                                    textprops=dict(horizontalalignment='left')), # center in matplotlib 3.4
-                                                                                      self.infospos, box_alignment=(0, 0),
-                                                                                      xycoords=self.projection._as_mpl_transform(self.map),
-                                                                                      bboxprops=dict(fc='none'))))
-            self.infos.append(self.map.add_artist(matplotlib.offsetbox.AnnotationBbox(matplotlib.offsetbox.TextArea("Versant Sud \n Q20 - Q50 - Q80",
-                                                                                                                    textprops=dict(horizontalalignment='left')),  # center in matplotlib 3.4
-                                                                                      self.infospos, box_alignment=(0, 1.4),
-                                                                                      xycoords=self.projection._as_mpl_transform(self.map),
-                                                                                      bboxprops=dict(fc='none'))))
-
-        elif hasattr(self, 'maps'):
-            for i in range(len(self.maps.flat)):
-                self.infos.append(self.maps.flat[i].add_artist(matplotlib.offsetbox.AnnotationBbox(matplotlib.offsetbox.TextArea("Versant Nord \n Q20 - Q50 - Q80",
-                                                                                                                        textprops=dict(horizontalalignment='left', # center in matplotlib 3.4
-                                                                                                                                       size=5)),
-                                                                                          self.infospos, box_alignment=(0.2, 0),
-                                                                                          xycoords=self.projection._as_mpl_transform(self.maps.flat[i]),
-                                                                                          bboxprops=dict(fc='none'), pad=0.2)))
-                self.infos.append(self.maps.flat[i].add_artist(matplotlib.offsetbox.AnnotationBbox(matplotlib.offsetbox.TextArea("Versant Sud \n Q20 - Q50 - Q80",
-                                                                                                                    textprops=dict(horizontalalignment='left', # center in matplotlib 3.4
-                                                                                                                                   size=5)),
-                                                                                      self.infospos, box_alignment=(0.2, 1.4),
-                                                                                      xycoords=self.projection._as_mpl_transform(self.maps.flat[i]),
-                                                                                      bboxprops=dict(fc='none'), pad=0.2)))
->>>>>>> 957732b1
 
     def rectangle_massif(self, massifref, list_quantiles, list_values, ncol=1, **kwargs):
 
@@ -840,7 +708,6 @@
 
 
 class Map_alpes(_Map_massifs):
-<<<<<<< HEAD
     """
     Class for plotting a map over the French Alps.
 
@@ -888,10 +755,8 @@
     #: position of info-box on the map in Lambert Conformal coordinates = (990000, 2160000)
     infospos = (7.3, 46.3)
     labelfontsize = 20  #: fontsize of colorbar label
-    deport = {7: (0, 5000), 9: (-1000, 0),  16: (1000, 0), 19: (-2000, -2000),  21: (0, -5000)}
+    deport = {7: (0, 5000), 9: (-1000, 0), 16: (1000, 0), 19: (-2000, -2000), 21: (0, -5000)}
     """ displacement dictionary for the positioning tables near the massif center without overlapping."""
-=======
->>>>>>> 957732b1
 
     def __init__(self, *args, **kw):
         self.area = 'alpes'
@@ -911,7 +776,7 @@
         self.legendpos = [0.85, 0.15, 0.03, 0.6]
         self.infospos = (990000, 2160000)
 
-        self.deport = {7: (0, 5000), 9: (-1000, 0),  16: (1000, 0), 19: (-2000, -2000),  21: (0, -5000)}
+        self.deport = {7: (0, 5000), 9: (-1000, 0), 16: (1000, 0), 19: (-2000, -2000), 21: (0, -5000)}
 
         # self.fig = plt.figure(figsize=(self.width, self.height))
         # self.map = self.getmap(self.latmin, self.latmax, self.lonmin, self.lonmax)
@@ -934,7 +799,6 @@
             pos1.x0 = pos1.x0 - 0.1
             self.maps.flat[self.iax].set_position(pos1)
 
-<<<<<<< HEAD
     def get_massif_features(self):
         """
         construct massif features (geometries)
@@ -1182,8 +1046,6 @@
         """
         raise NotImplementedError
 
-=======
->>>>>>> 957732b1
     def openfigure(self):
         self.fig, self.maps = plt.subplots(nrows=self.nrow, ncols=self.ncol, sharex=True, sharey=True,
                                        figsize=(self.width, self.height))
@@ -1202,7 +1064,6 @@
     set_title = set_maptitle
 
 
-<<<<<<< HEAD
 class MultiMap_Alps(Map_alpes, _MultiMap):
     """
     Class for plotting multiple massif plots of the French Alps
@@ -1242,9 +1103,6 @@
        :align: center
     """
     legendpos = [0.9, 0.15, 0.03, 0.6]  #: legend position on the plot = [0.85, 0.15, 0.03, 0.6]
-=======
-class MultiMap_Alps(_MultiMap, Map_alpes):
->>>>>>> 957732b1
 
     def __init__(self, nrow=1, ncol=1, *args, **kw):
         kw['getmap'] = False
@@ -1258,7 +1116,6 @@
 
 
 class Map_pyrenees(_Map_massifs):
-<<<<<<< HEAD
     """
     Class to plot a map of the Pyrenees.
 
@@ -1314,39 +1171,16 @@
               88: (12000, 7000), 89: (0, -4000), 90: (10000, -5000), 91: (-17000, -8000)}
     """displacement dictionary for the positioning tables near the massif center without overlapping."""
 
-
-def __init__(self, *args, **kw):
-        """
-
+    def __init__(self, *args, **kw):
+        """
         :param args: args passed to super class
         :param kw: keyword args passed to super class
         """
-=======
-
-    def __init__(self, *args, **kw):
-        self.area = 'pyrenees'
-        self.width = 14.5
-        self.height = 5.8
-        self.latmin = 42.0
-        self.latmax = 43.3
-        self.lonmin = -2.0
-        self.lonmax = 3.0
-
-        self.mappos=[0.05, 0.06, 0.8, 0.8]
-        self.legendpos = [0.89, 0.1, 0.03, 0.7]
-        self.infospos = (600000, 1790000)
-
-        self.deport = {64: (0, 2000), 67: (0, 20000), 68: (10000, 5000), 70: (-2000, 10000), 71: (-12000, 5000),
-                       72: (10000, 10000), 73: (10000, 10000), 74: (10000, 3000), 81: (-10000, 1000), 82: (-3000, 0),
-                       83: (1000, 0), 84: (-4000, 0), 85: (0, -7000), 86: (-3000, 0), 87: (0, -10000),
-                       88: (12000, 7000), 89: (0, -4000), 90: (10000, -5000), 91: (-17000, -8000)}
->>>>>>> 957732b1
 
         super(Map_pyrenees, self).__init__(*args, **kw)
 
 
 class MapFrance(_Map_massifs):
-<<<<<<< HEAD
     """
     Class to draw map over all French massifs.
 
@@ -1396,8 +1230,6 @@
               82: (-15000, -40000), 84: (-10000, -30000), 85: (0, -5000), 87: (-5000, -40000), 88: (25000, -5000),
               89: (15000, -15000), 90: (-25000, 5000), 91: (10000, -5000)}
     """displacement of tables from the center of the massifs"""
-=======
->>>>>>> 957732b1
 
     def __init__(self, *args, **kw):
         self.area = ['alpes', 'pyrenees', 'corse']
@@ -1421,7 +1253,6 @@
 
         super(MapFrance, self).__init__(*args, **kw)
 
-<<<<<<< HEAD
 
 class MultiMap_Pyr(Map_pyrenees, _MultiMap):
     """
@@ -1463,26 +1294,6 @@
     """
     legendpos = [0.94, 0.13, 0.02, 0.6]  #: legend position on the figure = [0.89, 0.1, 0.03, 0.7]
     mappos = [0.05, 0.06, 0.95, 0.8]  #: map position on the figure = [0.05, 0.06, 0.85, 0.8]
-=======
-    def getshapes(self):
-        shapefile_path = os.path.join(os.environ['SNOWTOOLS_CEN'], 'DATA')
-        filenames = ['massifs_{0:s}.shp'.format(iarea) for iarea in self.area]
-        self.shapefile = [shpreader.Reader(os.path.join(shapefile_path, filename)) for filename in filenames]
-        # Informations sur la projection
-        projfile = 'massifs_{0:s}.prj'.format(self.area[0])
-        with open(os.path.join(shapefile_path, projfile), 'r') as prj_file:
-            prj_txt = prj_file.read()
-            pprojcrs = CRS.from_wkt(prj_txt)
-
-        # Projection du shapefile
-        self.shpProj = pprojcrs.to_dict()
-        # géométries
-        # records is a generator object. Each record contains a geometry, its attributes and bounds
-        self.records = itertools.chain([shapefile.records() for shapefile in self.shapefile])
-
-
-class MultiMap_Pyr(_MultiMap, Map_pyrenees):
->>>>>>> 957732b1
 
     def __init__(self, nrow=1, ncol=1, *args, **kw):
         kw['getmap'] = False
@@ -1496,7 +1307,6 @@
 
 
 class Map_corse(_Map_massifs):
-<<<<<<< HEAD
     """
     Class for plotting a map over Corse.
 
@@ -1546,8 +1356,6 @@
     labelfontsize = 20  #: fontsize of colorbar label
     #: displacement dictionary for the positioning tables near the massif center without overlapping. = {}
     deport = {}
-=======
->>>>>>> 957732b1
 
     def __init__(self, *args, **kw):
         self.area = 'corse'
@@ -1572,7 +1380,6 @@
 
 
 class MultiMap_Cor(_MultiMap, Map_corse):
-<<<<<<< HEAD
     """
     Class for plotting multiple massif plots of Corse
 
@@ -1603,8 +1410,6 @@
     .. figure:: /images/multi_cor_bgimage_annotate.png
        :align: center
     """
-=======
->>>>>>> 957732b1
 
     def __init__(self, nrow=1, ncol=1, *args, **kw):
         kw['getmap'] = False
@@ -1618,7 +1423,6 @@
 
 
 class Zoom_massif(_Map_massifs):
-<<<<<<< HEAD
     """
     Class for zoomed map on a given massif
 
@@ -1666,18 +1470,12 @@
         :param kw:
         """
         if 1 <= num_massif <= 27:
-=======
-
-    def __init__(self, num_massif, *args, **kw):
-        if num_massif <= 24:
->>>>>>> 957732b1
             self.area = 'alpes'
-            self.width = 9 
-            self.height = 8 
+            self.width = 9
+            self.height = 8
             self.legendpos = [0.91, 0.15, 0.03, 0.6]
             self.mappos=[0.05, 0.03, 0.8, 0.8]
             self.titlepad = 25
-<<<<<<< HEAD
         elif 45 <= num_massif <= 47:
             self.area = 'vosges'
             self.width = 10.2
@@ -1700,18 +1498,15 @@
             self.mappos = [0.05, 0.03, 0.8, 0.8]
             self.titlepad = 25
         elif 64 <= num_massif <= 91:
-=======
-        elif num_massif >= 64:
->>>>>>> 957732b1
             self.area = 'pyrenees'
-            self.width = 10 
-            self.height = 8 
+            self.width = 10
+            self.height = 8
             #self.legendpos = [0.91, 0.12, 0.025, 0.6]
             self.mappos=[0.05, 0.06, 0.8, 0.8]
-            self.titlepad = 40 
+            self.titlepad = 40
         else:
             self.area = 'corse'
-            self.width = 9 
+            self.width = 9
             self.height = 8
             self.legendpos = [0.91, 0.15, 0.03, 0.6]
             self.mappos=[0.05, 0.06, 0.8, 0.8]
@@ -1742,21 +1537,18 @@
 
         self.dicLonLatMassif = self.getLonLatMassif()
         for massif in self.records:
-<<<<<<< HEAD
             num = massif.attributes['code']
             # print(num)
-=======
-            num = massif.attributes['num_opp']
->>>>>>> 957732b1
             if num == num_massif:
                 barycentre = self.dicLonLatMassif[num]
         if self.area in ['alpes', 'corse', 'jura', 'central', 'vosges']:
             dlat = 0.55
             dlon = 0.65
+            dloninfo = dlon/3.
+            dlatinfo = dlat/5.
         elif self.area == 'pyrenees':
             dlat = 0.5
             dlon = 1.3
-<<<<<<< HEAD
             dloninfo = dlon/3.5
             dlatinfo = dlat/4.
 
@@ -1768,10 +1560,5 @@
         # infospos = self.projection.project_geometry(Point((lonmax-dloninfo, latmax-dlatinfo)),
         #                                             ccrs.PlateCarree()).coords[0]
         infospos = (lonmax-dloninfo, latmax-dlatinfo)
-=======
->>>>>>> 957732b1
-
-        self.lonmin = barycentre[0] - dlon
-        self.lonmax = barycentre[0] + dlon
-        self.latmin = barycentre[1] - dlat
-        self.latmax = barycentre[1] + dlat
+
+        return lonmin, lonmax, latmin, latmax, infospos