# -*- coding: utf-8 -*-

"""
Created on 6 avr. 2017
Modified 7. apr. 2017 viallon

:Authors:
    - Pascal Hagenmuller
    - Léo Viallon-Galinier
"""

import numpy as np
import matplotlib.pyplot as plt
import matplotlib.ticker as ticker
import matplotlib.cm as cm
from matplotlib import collections
import matplotlib.colors as colors
from matplotlib.colors import BoundaryNorm
from snowtools.plots import Dictionnaries
import logging
logger = logging.getLogger()


def saisonProfil(ax, dz, value, list_legend, colormap='viridis', value_min=None, value_max=None, legend=None, cbar_show=True,
                 title=None, ylimit=None,):
    """
    Plot a snow profile along time taking into account layer thicknesses for a realistic
    plot.

    :param ax: figure axis
    :type ax: matplotlib axis
    :param dz: layer thicknesses
    :type dz: numpy array
    :param value: Value to be plot (color of the layer). Should have the same dimension as ``dz``
    :type value: numpy array
    :param list_legend: list for x axis legend. The dates where there are some datas to be plotted for standard graphs
    :type list_legend: numpy array
    :param colormap: Colormap to use. Some custom colormaps are defined for specific variables:
                     ``grains``, ``echelle_log``, ``echelle_log_sahara``, ``ratio_cisaillement``,
                     ``tempK`` and ``lwc``.
    :type colormap: str or matplotlib colormap
    :param legend: legend for the colorbar
    :type legend: str
    :param value_min: imposing minval (useful for members graph for example)
    :type value_min: float
    :param value_max: imposing maxval (useful for members graph for example)
    :type value_max: float
    :param cbar_show: Whether or not to plot the colorbar
    :type cbar_show: bool
    :param title: title (date for member plots for example)
    :type title: str
    :param ylimit: give the upper y-limit for the variable (= max of thickness in all the season normally)
    :type ylimit: float

    Note that ``dz`` should not contain ``nan`` values. Layers that are not used sould be filled with
    a zero value for depth.

    .. code-block:: python

       from snowtools.utils.prosimu import prosimu
       import matplotlib.pyplot as plt
       from snowtools.plots.EvoProfilPlot import plot_profil

       with prosimu('/rd/cenfic3/manto/viallonl/testbase/PRO/PRO_gdesRousses_2019-2020.nc') as ff:
           dz = ff.read('SNOWDZ', selectpoint=point, fill2zero=True)
           var = ff.read('SNOWTYPE', selectpoint=point)

       ax = plt.gca()
       plot_profil(ax, dz, var, colormap='grains')
       plt.show()

    .. figure:: /images/plots-strati-1.png
       :align: center

       Example of plots that can be obtained with this function (example of the code snippet provided).

    """
    class MidpointNormalize(colors.Normalize):
        def __init__(self, vmin=None, vmax=None, vcenter=None, clip=False):
            self.vcenter = vcenter
            colors.Normalize.__init__(self, vmin, vmax, clip)

        def __call__(self, value, clip=None):
            x, y = [self.vmin, self.vcenter, self.vmax], [0, 0.5, 1]
            return np.ma.masked_array(np.interp(value, x, y))

    top_y = np.cumsum(dz[:, ::-1], axis=1)[:, ::-1].ravel()
    bottom_y = top_y - dz.ravel()

    left_x = np.ones(shape=dz.shape, dtype='int')
    left_x = np.cumsum(left_x, axis=0).ravel()
    right_x = left_x - 1

    vertices = np.zeros(shape=(right_x.shape[0], 4, 2))
    vertices[:, 0, 0] = right_x
    vertices[:, 0, 1] = bottom_y
    vertices[:, 1, 0] = right_x
    vertices[:, 1, 1] = top_y
    vertices[:, 2, 0] = left_x
    vertices[:, 2, 1] = top_y
    vertices[:, 3, 0] = left_x
    vertices[:, 3, 1] = bottom_y

    vertices = vertices[(dz > 0).ravel()]

    if value_max is None:
        if np.all(np.isnan(value)):
            maxval = 1
        else:
            maxval = np.nanmax(value)
    else:
        maxval = value_max

    if value_min is None:
        if np.all(np.isnan(value)):
            minval = 0.1
        else:
            minval = np.nanmin(value)
    else:
        minval = value_min

    extend = 'neither'
    if colormap == 'grains':
        cmap = Dictionnaries.grain_colormap
        bounds = np.linspace(-0.5, 14.5, 16)
        norm = colors.BoundaryNorm(bounds, cmap.N)
        vmin = -0.5
        vmax = 14.5
    elif colormap == 'echelle_log':
        cmap = cm.gray_r
        vmin = max(minval, 0.0000000001)
        vmax = min(max(0.000000001, maxval), 1)
        norm = colors.LogNorm(vmin=vmin, vmax=vmax)
        cmap.set_under('#fff2fd')
        extend = 'min'
    elif colormap == 'echelle_log_sahara':
        cmap = cm.gist_heat_r
        vmin = max(minval, 0.0000000001)
        vmax = min(max(0.000000001, maxval), 1)
        value = value.clip(vmin / 2, vmax)
        norm = colors.LogNorm(vmin=vmin, vmax=vmax)
        cmap.set_under('#fff2fd')
        extend = 'min'
    elif colormap == 'ratio_cisaillement':
        cmap = cm.get_cmap('viridis')
        vmin = 0
        vmax = 20
        norm = colors.Normalize(vmin=vmin, vmax=vmax, clip=True)
        # Generating a colormap from given cmap with:
        # 0 -> 1 pink
        # 1 -> 2 red
        # 2 -> 3 orange
        # 3 -> 4 yellow
        # 4 -> 20 given cmap
        customcmap = {
                'red': [(0, 1, 1), (0.05, 1, 1), (0.1, 1, 1), (0.15, 1, 1)],
                'green': [(0, 0, 0), (0.05, 0, 0), (0.1, 0.55, 0.65), (0.15, 1, 1)],
                'blue': [(0, 1, 1), (0.05, 0.4, 0), (0.1, 0, 0), (0.15, 0, 0)]
                }
        cmapl = len(cmap.colors)
        start = 0.16
        for i in range(cmapl):
            if i == cmapl - 1:
                x = 1
            else:
                x = start + i * (1 - start) / cmapl
            iuse = cmapl - i - 1
            customcmap['red'].append((x, cmap.colors[iuse][0], cmap.colors[iuse][0]))
            customcmap['green'].append((x, cmap.colors[iuse][1], cmap.colors[iuse][1]))
            customcmap['blue'].append((x, cmap.colors[iuse][2], cmap.colors[iuse][2]))
        cmap = colors.LinearSegmentedColormap('ratio_cisaillment', customcmap)
    elif colormap == 'tempK':
        if value_max is None:
            vmax = 273.15
        else:
            vmax = maxval
        if value_min is None:
            vmin = vmax - 40
        else:
            vmin = minval
        norm = colors.Normalize(vmin=vmin, vmax=vmax)
        value = np.clip(value, vmin, vmax)
<<<<<<< HEAD
        #value[value < vmin if ~np.isnan(vmin) else False] = vmin
        cmap = cm.get_cmap('RdBu_r')
=======
        # value[value < vmin if ~np.isnan(vmin) else False] = vmin
        cmap = cm.get_cmap('RdBu_r').copy()
>>>>>>> ccb2bf0e
        cmap.set_over((0.32, 0.0, 0.097))
        extend = 'max'
    elif colormap == 'lwc':
        if value_max is None:
            vmax = 35
        else:
            vmax = maxval
        vmin = 0
        norm = colors.Normalize(vmin=vmin, vmax=vmax)
        # value[value > vmax if ~np.isnan(vmax) else False] = vmax
        value = np.clip(value, vmin, vmax)
        value[value == 0] = -1
        cmap = cm.get_cmap('viridis')
        cmap.set_under('#fff2fd')
        extend = 'min'
    else:
        norm = None
        cmap = cm.get_cmap(colormap)
        vmax = maxval
        vmin = minval

    rect = collections.PolyCollection(vertices, array=value[(dz > 0)].ravel(),
                                      cmap=cmap, norm=norm, edgecolors='none')
    rect.set_clim(vmin, vmax)
    ax.add_collection(rect)
    ax.autoscale_view()

    if cbar_show:
        cbar = plt.colorbar(rect, ax=ax, extend=extend)

        if colormap == 'grains':
            labels = Dictionnaries.MEPRA_labels
            cbar.set_ticks(np.arange(np.shape(labels)[0]))
            cbar.ax.set_yticklabels(labels)
        if legend:
            cbar.set_label(legend)

    def format_ticks(x, pos):
        x = int(x)
        x = max(min(len(list_legend) - 1, x), 0)
        if (type(list_legend[0]) == int or type(list_legend[0]) == str):
            return list_legend[x]
        else:
            return list_legend[x].strftime('%Y-%m-%d')

    formatter = ticker.FuncFormatter(format_ticks)
    ax.xaxis.set_major_formatter(formatter)
    ax.xaxis.set_major_locator(ticker.MaxNLocator(4))
    plt.setp(ax.xaxis.get_majorticklabels(), size='small')

    if title is not None:
        ax.set_title(title)

    if ylimit is not None:
        ax.set_ylim(0, ylimit)


''' NOT USEFUL ?? TO BE CHECKED THEN ERASED
def plot_grains1D(ax, dz, value, legend=None, cbar_show=True):
    """
    Trace le profil de type de grains selon la hauteur
    
    """

    bottom_y = np.cumsum(dz).ravel()
    top_y = bottom_y - dz.ravel()

    left_x = np.ones(shape=dz.shape, dtype='int')
    right_x = np.zeros(shape=dz.shape, dtype='int')

    vertices = np.zeros(shape=(bottom_y.shape[0], 4, 2))
    vertices[:, 0, 0] = right_x
    vertices[:, 0, 1] = bottom_y
    vertices[:, 1, 0] = right_x
    vertices[:, 1, 1] = top_y
    vertices[:, 2, 0] = left_x
    vertices[:, 2, 1] = top_y
    vertices[:, 3, 0] = left_x
    vertices[:, 3, 1] = bottom_y

    vertices = vertices[(dz > 0).ravel()]

    cmap = Dictionnaries.grain_colormap
    bounds = np.linspace(-0.5, 14.5, 16)
    norm = colors.BoundaryNorm(bounds, cmap.N)
    vmin = -0.5
    vmax = 14.5

    rect = collections.PolyCollection(vertices, array=value[(dz > 0)].ravel(),
                                      cmap=cmap, norm=norm, edgecolors='none')
    rect.set_clim(vmin, vmax)
    ax.add_collection(rect)
    ax.autoscale_view()

    if cbar_show:
        cbar = plt.colorbar(rect, ax=ax)
        labels = Dictionnaries.MEPRA_labels
        cbar.set_ticks(np.arange(np.shape(labels)[0]))
        cbar.ax.set_yticklabels(labels)
    if legend:
        ax.set_xlabel(legend)'''


def saison1d(ax, value, list_legend, legend=None, color='b.', title=None, ylimit=None):
    """
    Trace la variable demandee en fonction du temps
    
    Plot a 1d variable of interest for the snowpack (total SWE, albedo, etc...) along time. 
    
    :param ax: figure axis
    :type ax: matplotlib axis
    :param value: Value to be plot
    :type value: numpy array
    :param list_legend: list for x axis legend. The dates where there are some datas to be plotted for standard graphs
    :type list_legend: numpy array
    :param legend: legend for the colorbar
    :type legend: str
    :param color: color name
    :type color: str
    :param title: title (date for member plots for example)
    :type title: str
    :param ylimit: give the upper y-limit for the variable (= max of thickness in all the season normally)
    :type ylimit: float
    """
    if legend:
        ax.set_xlabel(legend)

    def format_ticks(x, pos):
        x = int(x)
        x = max(min(len(list_legend) - 1, x), 0)
        if (type(list_legend[0]) == int or type(list_legend[0]) == str):
            return list_legend[x]
        else:
            return list_legend[x].strftime('%Y-%m-%d')

    formatter = ticker.FuncFormatter(format_ticks)
    ax.xaxis.set_major_formatter(formatter)
    ax.xaxis.set_major_locator(ticker.MaxNLocator(4))
    plt.setp(ax.xaxis.get_majorticklabels(), size='small')

    if title is not None:
        ax.set_title(title)
    if ylimit is not None:
        ax.set_ylim(0, ylimit)

    ax.plot(value, color)


def dateProfil(axe, axe2, value, value_dz, value_grain=None, value_ram=None, xlimit=(None, None), ylimit=None,
               hauteur=None, color='b', cbar_show=False, legend=None, **kwargs):
    """
<<<<<<< HEAD
    Trace le profil de la variable avec type_de_grain et résistance si présent. Ce profil est effectué à une date fixée.
    
    Plot the vertical profile of the snowpack of one variable. If grain type and RAM resistance are given,
    these infos are added in the plot. The plot is made for a specific date
    
=======
    Plot the snow profile at a given date. Use grain type color and penetration resistance if provided.

>>>>>>> ccb2bf0e
    :param axe: figure axis
    :type axe: matplotlib axis
    :param axe2: figure axis (there are two axis on same plot: one for the variable, the other for snowgrain and RAM)
    :type axe2: matplotlib axis
    :param value: variable to be plot
    :type value: numpy array
    :param value_dz: thickness value for all the layers considered
    :type value_dz: numpy array
    :param value_grain: grain type for each layer
    :type value_grain: numpy array
    :param value_ram: Résistance à l'enfoncement (traduction à trouver)
    :type value_ram: numpy array
    :param xlimit: give the x-limit for the variable (from limits_variable in proreader)
    :type xlimit: tuple
    :param ylimit: give the upper y-limit for the variable (= max of thickness in all the season normally)
    :type ylimit: float
    :param hauteur: y-value for a black line in order to better see the interaction with seasonal profile
    :type hauteur: float
    :param color: color name
    :type color: str
    :param cbar_show: show the colorbar for grain type
    :type color: boolean
    :param legend: legend (the date in standard plot)
    :type legend: datetime object or str
    """
    # Créer les épaisseurs cumulées
    epc = np.cumsum(value_dz)
    # Tracé du profil
    pointsx = np.zeros(2 * len(value) + 2)
    pointsx[2:2 * len(value) + 2:2] = epc
    pointsx[3:2 * len(value) + 2:2] = epc
    pointsx[0:2] = 0
    pointsy = np.zeros(2 * len(value) + 2)
    pointsy[1:2 * len(value):2] = value
    pointsy[2:2 * len(value) + 1:2] = value

    pointsy = np.delete(pointsy, 0)
    pointsx = np.delete(pointsx, 0)

    axe.plot(pointsy[::-1], np.subtract(pointsx[-1], pointsx[::-1]), color=color, linewidth=2, scalex=False,
             scaley=False)

    if type(legend) == int or type(legend) == str:
        axe.set_xlabel(legend)
    elif legend is not None:
        axe.set_xlabel(legend.strftime('%Y-%m-%d %Hh'))
    axe.set_title('RAM - Snowgrain', y=1.04)

    axe.xaxis.set_major_locator(ticker.MaxNLocator(4))
    plt.setp(axe.xaxis.get_majorticklabels(), size='small')

    if xlimit != (None, None):
        Max = xlimit[1]
        Min = xlimit[0]
    else:
        Max = 0
        Min = 0
    if not np.isnan(value).all():
        Max = np.nanmax(value) if np.nanmax(value) > Max else Max
        Min = np.nanmin(value) if np.nanmin(value) < Min else Min
    axe.set_xlim(Min, Max)
    if ylimit is not None:
        axe.set_ylim(0, ylimit)

    if hauteur is not None:
        axe.axhline(y=hauteur, color='black', linestyle='-')

    # Tracé du graphe SNOWTYPE / SNOWRAM
    if value_grain is not None:
        epc_inv = epc[::-1].ravel()
        bottom_y = np.subtract(np.array(epc_inv[0]), np.array(epc_inv))
        bottom_y = bottom_y[(value_dz > 0).ravel()[::-1]]
        top_y = np.append(bottom_y[1:], epc_inv[0])

        if value_ram is not None:
            left_x = value_ram.ravel()[::-1]
            left_x = left_x[(value_dz > 0).ravel()[::-1]]
            left_x = np.where(left_x > 0.5, left_x, 0.5)
        else:
            left_x = np.zeros(shape=bottom_y.shape[0], dtype='int') + 30
        right_x = np.zeros(shape=bottom_y.shape[0], dtype='int')

        vertices = np.zeros(shape=(bottom_y.shape[0], 4, 2))
        vertices[:, 0, 0] = right_x
        vertices[:, 0, 1] = bottom_y
        vertices[:, 1, 0] = right_x
        vertices[:, 1, 1] = top_y
        vertices[:, 2, 0] = left_x
        vertices[:, 2, 1] = top_y
        vertices[:, 3, 0] = left_x
        vertices[:, 3, 1] = bottom_y

        cmap = Dictionnaries.grain_colormap
        bounds = np.linspace(-0.5, 14.5, 16)
        norm = BoundaryNorm(bounds, cmap.N)
        vmin = -0.5
        vmax = 14.5

        rect = collections.PolyCollection(vertices[::-1], array=value_grain[(value_dz > 0)].ravel(),
                                          cmap=cmap, norm=norm, edgecolors='none', alpha=0.7)

        rect.set_clim(vmin, vmax)
        axe2.add_collection(rect)
        axe2.xaxis.set_major_locator(ticker.MaxNLocator(5))
        axe2.set_xlim(30, 0)
        axe2.set_zorder(2)

        # Tracé éventuel de la colorbar
        if cbar_show:
            cbar = plt.colorbar(rect, ax=[axe, axe2])
            labels = Dictionnaries.MEPRA_labels
            cbar.set_ticks(np.arange(np.shape(labels)[0]))
            cbar.ax.set_yticklabels(labels)


def heightplot(ax, value, value_ep, list_legend, legend=None, color='b', direction_cut='up', height_cut=10.):
    """
     Trace la variable demandée au niveau de la hauteur du manteau neigeux. Cette hauteur est définie par une direction
     (direction "up" signifie hauteur mesurée depuis la terre, direction "down" signifie hauteur mesurée depuis le point
     le plus haut du manteau neigeux).
<<<<<<< HEAD
     
     Plot the variable at a specific place in the snowpack. It is given with a height (in centimeter) and a direction.
     direction='up' means from ground to top of the snowpack
     direction='down' means from top of the snowpack to ground
     For example, if you want to plot 5 cm under the snowpack surface, you choose: height_cut=5 and direction_cut='down'
     
=======

>>>>>>> ccb2bf0e
     :param ax: figure axis
     :type ax: matplotlib axis
     :param value: Value to be plot
     :type value: numpy array
     :param value_ep: thickness value for all the layers considered
     :type value_ep: numpy array
     :param list_legend: list for x axis legend. The dates where there are some datas to be plotted for standard graphs
     :type list_legend: numpy array
     :param color: color name
     :type color: str
     :param legend: legend for the colorbar
     :type legend: str
     :param direction_cut: legend for the colorbar
     :type direction_cut: str
     :param height_cut: legend for the colorbar
     :type height_cut: int

    """
    if legend:
        ax.set_xlabel(legend)

    # 1) Prendre les épaisseurs et les sommer puis voir pour quel indice on dépasse la valeur height
    # 2) On fait cela pour chaque date
    y = []
    ep_from_ground = 100 * np.cumsum(value_ep[:, ::-1], axis=1)
    ep_from_topsnow = 100 * np.cumsum(value_ep, axis=1)

    # pas très pythonique: faire un truc avec np.apply_along_axis(np.searchsorted, 1, ep_from, height)
    if direction_cut == 'down':
        for i in np.arange(np.alen(ep_from_topsnow)):
            if ep_from_topsnow[i, :].searchsorted(float(height_cut)) < int(value_ep.shape[1]) and \
                    float(height_cut) < ep_from_ground[i, -1]:
                y.append(value[i, ep_from_topsnow[i, :].searchsorted(float(height_cut))])
            else:
                y.append(None)
    if direction_cut == 'up':
        for i in np.arange(np.alen(ep_from_ground)):
            if ep_from_ground[i, :].searchsorted(float(height_cut)) > 0 and \
                    float(height_cut) < ep_from_ground[i, -1]:
                y.append(value[i, int(value_ep.shape[1]) - ep_from_ground[i, :].searchsorted(float(height_cut))])
            else:
                y.append(None)

    y_out = [y[i] if y[i] != 0 else None for i in range(len(y))]

    xplot = range(value.shape[0])

    ax.plot(xplot, y_out, color)
    ax.set_xlim(0, value.shape[0])

    def format_ticks(x, pos):
        x = int(x)
        x = max(min(len(list_legend) - 1, x), 0)
        if (type(list_legend[0]) == int or type(list_legend[0]) == str):
            return list_legend[x]
        else:
            return list_legend[x].strftime('%Y-%m-%d')

    formatter = ticker.FuncFormatter(format_ticks)
    ax.xaxis.set_major_formatter(formatter)
    ax.xaxis.set_major_locator(ticker.MaxNLocator(4))
    plt.setp(ax.xaxis.get_majorticklabels(), size='small')<|MERGE_RESOLUTION|>--- conflicted
+++ resolved
@@ -21,8 +21,8 @@
 logger = logging.getLogger()
 
 
-def saisonProfil(ax, dz, value, list_legend, colormap='viridis', value_min=None, value_max=None, legend=None, cbar_show=True,
-                 title=None, ylimit=None,):
+def saisonProfil(ax, dz, value, list_legend, colormap='viridis', value_min=None, value_max=None, legend=None,
+                 cbar_show=True, title=None, ylimit=None,):
     """
     Plot a snow profile along time taking into account layer thicknesses for a realistic
     plot.
@@ -180,13 +180,8 @@
             vmin = minval
         norm = colors.Normalize(vmin=vmin, vmax=vmax)
         value = np.clip(value, vmin, vmax)
-<<<<<<< HEAD
-        #value[value < vmin if ~np.isnan(vmin) else False] = vmin
-        cmap = cm.get_cmap('RdBu_r')
-=======
         # value[value < vmin if ~np.isnan(vmin) else False] = vmin
         cmap = cm.get_cmap('RdBu_r').copy()
->>>>>>> ccb2bf0e
         cmap.set_over((0.32, 0.0, 0.097))
         extend = 'max'
     elif colormap == 'lwc':
@@ -292,10 +287,9 @@
 
 def saison1d(ax, value, list_legend, legend=None, color='b.', title=None, ylimit=None):
     """
-    Trace la variable demandee en fonction du temps
-    
-    Plot a 1d variable of interest for the snowpack (total SWE, albedo, etc...) along time. 
-    
+    Plot the variable value across time for bulk variables (not variables per layer, e.g.
+    total SWE, albedo, etc.).
+
     :param ax: figure axis
     :type ax: matplotlib axis
     :param value: Value to be plot
@@ -338,16 +332,10 @@
 def dateProfil(axe, axe2, value, value_dz, value_grain=None, value_ram=None, xlimit=(None, None), ylimit=None,
                hauteur=None, color='b', cbar_show=False, legend=None, **kwargs):
     """
-<<<<<<< HEAD
-    Trace le profil de la variable avec type_de_grain et résistance si présent. Ce profil est effectué à une date fixée.
-    
-    Plot the vertical profile of the snowpack of one variable. If grain type and RAM resistance are given,
-    these infos are added in the plot. The plot is made for a specific date
-    
-=======
-    Plot the snow profile at a given date. Use grain type color and penetration resistance if provided.
-
->>>>>>> ccb2bf0e
+    Plot the vertical profile of the snowpack of one variable at a given date.
+    If grain type and RAM resistance are given, these infos are added in the plot.
+
+
     :param axe: figure axis
     :type axe: matplotlib axis
     :param axe2: figure axis (there are two axis on same plot: one for the variable, the other for snowgrain and RAM)
@@ -465,19 +453,11 @@
 
 def heightplot(ax, value, value_ep, list_legend, legend=None, color='b', direction_cut='up', height_cut=10.):
     """
-     Trace la variable demandée au niveau de la hauteur du manteau neigeux. Cette hauteur est définie par une direction
-     (direction "up" signifie hauteur mesurée depuis la terre, direction "down" signifie hauteur mesurée depuis le point
-     le plus haut du manteau neigeux).
-<<<<<<< HEAD
-     
      Plot the variable at a specific place in the snowpack. It is given with a height (in centimeter) and a direction.
      direction='up' means from ground to top of the snowpack
      direction='down' means from top of the snowpack to ground
      For example, if you want to plot 5 cm under the snowpack surface, you choose: height_cut=5 and direction_cut='down'
-     
-=======
-
->>>>>>> ccb2bf0e
+
      :param ax: figure axis
      :type ax: matplotlib axis
      :param value: Value to be plot
