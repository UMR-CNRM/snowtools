# -*- coding: utf-8 -*-

import abc
import tkinter as tk
import tkinter.filedialog
from tkinter import ttk
from tkinter import messagebox
import logging
import textwrap

import numpy as np
# import pdb

from snowtools.plots.stratiprofile import proreader
from snowtools.plots.stratiprofile import profilPlot
import matplotlib
matplotlib.use('TkAgg')
import matplotlib.pyplot as plt
from matplotlib.backends.backend_tkagg import FigureCanvasTkAgg, NavigationToolbar2Tk

logger = logging.getLogger()

# App constants:
FILETYPES = [('PRO files', '.nc'), ('all files', '.*')]


class ProPlotterApplication(tk.Frame):
    """
    The base frame for the GUI application

    :param master: The Tk root (tk.Tk())
    :param fileobj: file proreader object if already open
    :param point: Select point, if any
    :param arguments: Other arguments provided as a dict.
                      Accepted keys are: type, begin, end, max_samples,
                      date, variable, variable_profil

    Maintain links to the different parts of the interface:
     * menu: The Menu (File, graph type, change language)
     * openbar: The Tk Frame containing the Open button and the information on currently opened file
     * choices: The Tk lateral frame for selecting:
                 * Parameters specific to representation
                 * Variable selection (specific to opened file)
                 * Point selection (specific to opened file)
     * controls: The Tk Frame with "reset" and "plot" button. Also have a text field for displaying information
                 on what is currently plotted
     * main: The Tk Frame in which are plotted the graphs
     * status: The Tk Frame correspondig to the statusbar at bottom
     * controller : The class which controls interaction between previously defined elements. For each action triggered
                    in one element, it should call a function of the same element (as elements may be modified, it is
                    safer not to link directly to an action of an other one as it may have changed since callback
                    definition) which will call a controller action which will act on desired graphical elements.
    * fileobj:

    Note that only two elements are adapted to graph type: the first part of the choices Frame
    (``choices.params_w``) and the controller.

    .. warning::
        * Actions when clicking buttons or similar should only call functions in the same class
        * Class actions should only call functions in main Application class or fileobj or controller
        * controller can act on every element.
    """
    def __init__(self, master=None, fileobj: proreader.reader = None, point=None, arguments: dict = None):
        super().__init__(master)
        self.master = master
        self.fileobj = fileobj
        self.point = point
        self.pack(fill=tk.BOTH, expand=True)

        self.type = arguments['type'] if arguments is not None and 'type' in arguments else 'standard'

        # Controls
        self.controller = ProPlotterController(self)

        # Graphical elements
        self.menu = ProPlotterMenu(self)
        self.openbar = ProPlotterOpenBar(self)
        self.choices = ProPlotterChoicesBar(self)
        self.controls = ProPlotterControlsBar(self)
        self.main = ProPlotterMain(self)
        self.status = ProPlotterStatus(self)

        # Set the ProPlotterChoicesBar graphical element adapted to graph type
        # Set the ProPlotterController adapted to graph type
        self.to_graph(self.type)
        # Update to take into account an eventual open file
        self.open_update()

        # Keyboard shortcuts
        self.master.bind('<Control-o>', self.open)
        self.master.bind('<Escape>', self.close_window)
        self.master.bind('<Control-q>', self.close_window)

        # Parse additional arguments
        if 'variable' in arguments:
            set_v1 = self.choices.variables_w.set_var_master(arguments['variable'])
        if 'variable_profil' in arguments:
            set_v2 = self.choices.variables_w.set_var_react(arguments['variable_profil'])
        if point is not None:
            set_v3 = self.choices.point_w.set_point(point)

        if set_v1 and set_v2 and set_v3:
            self.controller.plot()

        self.update_idletasks()

    def close_window(self, *args, **kwargs):
        """
        Just to close the application
        """
        self.quit()

    def to_graph(self, typ=None):
        """
        Launch the Controller adapted to the graph type
        :param typ: a string which qualify the graph type
        """
        if typ is None:
            typ = self.type

        if typ == 'standard':
            self.to_graph_standard()
        elif typ == 'multiple profil':
            self.to_graph_multiple_profil()
        elif typ == 'multiple saison':
            self.to_graph_multiple_saison()
        elif typ == 'height':
            self.to_graph_height()
        elif typ == 'member profil':
            self.to_graph_member_profil()
        elif typ == 'member saison':
            self.to_graph_member_saison()
        elif typ == 'compare':
            self.to_graph_compare()
        else:
            raise ValueError('Unknown graph type')
        self.type = typ

    def to_graph_reset(self):
        """
        Graph reset
        """
        self.main.clear()
        # Variable selection reset
        if self.choices.params_w is not None:
            self.choices.params_w.clean_frame()

    def to_graph_standard(self):
        """
        Reset then launch Controller and Choices Bar Parameter for standard graph
        """
        self.to_graph_reset()
        self.controller = ProPlotterControllerStandard(self)
        self.choices.params_w = ProPlotterChoicesBarParamsStandard(self, self.choices.params)

    def to_graph_multiple_profil(self):
        """
        Reset then launch Controller and Choices Bar Parameter for multiple graph with profil on the right
        """
        self.to_graph_reset()
        self.controller = ProPlotterControllerMultipleProfil(self)
        self.choices.params_w = ProPlotterChoicesBarParamsMultiple(self, self.choices.params)

    def to_graph_multiple_saison(self):
        """
        Reset then launch Controller and Choices Bar Parameter for multiple graph with seasonal graph on the right
        """
        self.to_graph_reset()
        self.controller = ProPlotterControllerMultipleSaison(self)
        self.choices.params_w = ProPlotterChoicesBarParamsMultiple(self, self.choices.params)

    def to_graph_height(self):
        """
        Reset then launch Controller and Choices Bar Parameter for height graph
        """
        self.to_graph_reset()
        self.choices.params_w = ProPlotterChoicesBarParamsHeight(self, self.choices.params)
        self.controller = ProPlotterControllerHeight(self)

    def to_graph_member_profil(self):
        """
        Reset then launch Controller and Choices Bar Parameter for member graph with profil on the right
        """
        self.to_graph_reset()
        self.controller = ProPlotterControllerMemberProfil(self)
        self.choices.params_w = ProPlotterChoicesBarParamsMember(self, self.choices.params)

    def to_graph_member_saison(self):
        """
        Reset then launch Controller and Choices Bar Parameter for member graph with seasonal graph on the right
        """
        self.to_graph_reset()
        self.controller = ProPlotterControllerMemberSaison(self)
        self.choices.params_w = ProPlotterChoicesBarParamsMember(self, self.choices.params)

    def to_graph_compare(self):
        """
        Reset then launch Controller and Choices Bar Parameter for comparison of two graphs
        """
        self.to_graph_reset()
        self.controller = ProPlotterControllerCompare(self)
        self.choices.params_w = ProPlotterChoicesBarParamsCompare(self, self.choices.params)

    def open(self, *args):
        """
        Opening a file
        """
        self.status.set_status('Open file...')
        selectedfilename = tkinter.filedialog.askopenfilename(title='Open filename', filetypes=FILETYPES)
        if len(selectedfilename) == 0:
            logger.info('No file selected. Ignore.')
            self.status.set_status('Open file... No file selected.')
            return None
        self.status.set_status('Opening file {}'.format(selectedfilename))
        self.fileobj = proreader.read_file(selectedfilename)
        if self.fileobj is not None:
            self.status.set_status('Successfully opened file {}'.format(selectedfilename))
            self.open_update()

    def open_update(self):
        """
        Do the different update after successfully open a new file
        (i.e. once self.fileobj correctly set).
        """
        if self.fileobj is None:
            return
        self.openbar.update_filename(self.fileobj.get_filename())
        self.choices.variables_w.update()
        self.choices.point_w.update()
        self.choices.params_w.update()

    def open_user_guide(self, *args):
        """
        Opening the help window with text inside
        """
        messagebox.showinfo('User Guide', 'This software is a visualisation tool for PRO.nc files coming from our snow '
                                          'model CROCUS embedded in the SURFEX model. \n \n'
                                          'There are several types of graphs:\n'
                                          '- usual graph: click the Open File button. Select a PRO file. Choose the '
                                          'variables you want and then the point. \n \n '
                                          '- the height graph is made to follow a parameter in a specified place. For '
                                          'example, 5 cm below the snow surface. \n \n'
                                          '- in the Meteo France system, there is the possibility to have several '
                                          'members for a simulation. In that case, choose member plot. \n \n'
                                          '- if you want to compare several points in your simulation, try the multiple'
                                          ' plot. Just have let free a part of the choices for point selection. \n \n'
                                          '- finally, if you want to compare two PRO files (in the same configuration),'
                                          ' or if you want to plot together two parameters of the same file, please use'
                                          ' the compare plots. \n'
                                          '\n'
                                          'Feel free to contact us at crocus@meteo.fr if you have some questions.\n'
                                          '\n'
                                          'More informations are available on \n'
                                          'https://opensource.umr-cnrm.fr/projects/snowtools_git/wiki'

                            )

    def open_credits(self, *args):
        """
        Opening the help window with text inside
        """
        messagebox.showinfo('CREDITS', 'This software was made by our local geek, the Legendary Visualisation Ghost, '
                                       'or LVG.\n'
                                       '\n'
                                       'Nobody knows who is he, but we know that he inspired some characters in the '
                                       'french serie "Le Bureau des Légendes".\n'
                                       '\n'
                                       'Most of the code was written by Mathieu Fructus.'
                                       '')


class ProPlotterMenu(tk.Menu):
    """ The app menu """
    def __init__(self, master):
        self.master = master
        super().__init__(master)
        # Menu 0
        self.filemenu = tk.Menu(self, tearoff=0)
        self.filemenu.add_command(label='Open', command=self.master.open)
        self.filemenu.add_command(label='Quit', command=self.master.close_window)
        self.add_cascade(label='File', menu=self.filemenu)
        # Menu 1
        self.typemenu = tk.Menu(self, tearoff=0)
        self.typemenu.add_command(label='Standard', command=self.master.to_graph_standard)
        self.typemenu.add_command(label='Multiple Profil', command=self.master.to_graph_multiple_profil)
        self.typemenu.add_command(label='Multiple Saison', command=self.master.to_graph_multiple_saison)
        self.typemenu.add_command(label='Member Profil', command=self.master.to_graph_member_profil)
        self.typemenu.add_command(label='Member Saison', command=self.master.to_graph_member_saison)
        self.typemenu.add_command(label='Height', command=self.master.to_graph_height)
        self.typemenu.add_command(label='Compare', command=self.master.to_graph_compare)
        self.add_cascade(label='Graph type', menu=self.typemenu)
        # Menu 2
        self.infomenu = tk.Menu(self, tearoff=0)
        self.infomenu.add_command(label='User Guide', command=self.master.open_user_guide)
        self.infomenu.add_command(label='Credits', command=self.master.open_credits)
        self.add_cascade(label='Help', menu=self.infomenu)
        # Config
        self.master.master.config(menu=self)


class ProPlotterOpenBar(tk.Frame):
    """The Frame for open button and file path"""

    def __init__(self, master):
        """Initialize open bar """
        self.master = master
        super().__init__(master, height=100)
        self.pack(fill=tk.X)

        self.openbutton = tk.Button(self, text="Open File", command=self.open)
        self.openbutton.pack(side=tk.LEFT, padx=5)

        filename = self.master.fileobj.get_filename() if self.master.fileobj is not None else '--'
        self.filename = tk.Label(self, text=filename)
        self.filename.pack(side=tk.LEFT)

    def open(self):
        """
        If the Open button is clicked, launch the Open application
        """
        self.master.open()

    def update_filename(self, filename):
        """Get the name of opened file"""
        self.filename.configure(text=filename)


class ProPlotterChoicesBar(tk.Frame):
    """
    The lateral bar for choosing:
     * Parameters specific to representation
     * Variable selection
     * Point selection
    """

    WIDTH = 40
    WIDTH_TXT = WIDTH

    def __init__(self, master):
        """Initialization of left bar for selecting parameters specific to representation,
        variables and point of interest for plotting"""
        super().__init__(master, borderwidth=1, relief=tk.RAISED)
        self.master = master
        self.pack(side=tk.LEFT, fill=tk.Y, padx=3, pady=3)
        self.canvas = tk.Canvas(self)
        self.scroll = tk.Scrollbar(self, command=self.canvas.yview)
        self.scroll.pack(side=tk.RIGHT, fill=tk.BOTH)
        self.canvas.pack(fill=tk.BOTH)

        self.bind("<Configure>",
                  lambda e: self.canvas.configure(scrollregion=self.canvas.bbox("all"), yscrollcommand=self.scroll.set))

        self.variables = tk.Frame(self.canvas)
        self.variables.pack(fill=tk.X)
        self.point = tk.Frame(self.canvas)
        self.point.pack(fill=tk.X)
        self.params = tk.Frame(self.canvas)
        self.params.pack(fill=tk.X)

        self.variables_w = ProPlotterChoicesBarVariables(self, self.variables)
        self.point_w = ProPlotterChoicesBarPoint(self, self.point)
        self.params_w = None


class ProPlotterChoicesBarVariables:
    """
    Choice of variables in the opened file
    """
    def __init__(self, master, frame):
        self.master = master
        self.frame = frame
        self._var_master = None
        self._var_react = None
        self.label = None
        self.label1 = None
        self.label2 = None
        self.variables_info = None
        self.choice_var_master = None
        self.choice_var_react = None
        self.exists_snl = True
        self.update()

    def update(self):
        """Clean and fill the Combobox with choices for variables"""
        self.clean_frame()
        self.label = tk.Label(self.frame, text='Choice of variables', relief=tk.RAISED)
        self.label.pack()

        if self.master.master.fileobj is not None:
            self.variables_info = self.master.master.fileobj.variables_desc
            variables_list = [v['full_name'] if 'full_name' in v else k for k, v in self.variables_info.items()]
            list_bool = [v['has_snl'] if 'full_name' in v else k for k, v in self.variables_info.items()]
            variables_with_snl = [variables_list[i] for i in range(len(variables_list)) if list_bool[i]]
            if len(variables_with_snl) == 0:
                self.exists_snl = False

            self.label1 = tk.Label(self.frame, text='Variable:')
            self.label1.pack()
            self.choice_var_master = ttk.Combobox(self.frame, state='readonly', values=variables_list,
                                                  width=self.master.WIDTH, )
            self.choice_var_master.bind('<<ComboboxSelected>>', self.update_var_master)
            self.choice_var_master.pack()
            self.label2 = tk.Label(self.frame, text='Variable profil:')
            self.label2.pack()
            self.choice_var_react = ttk.Combobox(self.frame, state='readonly', values=variables_with_snl,
                                                 width=self.master.WIDTH)
            self.choice_var_react.bind('<<ComboboxSelected>>', self.update_var_react)
            self.choice_var_react.pack()

    def set_var_master(self, var):
        if var in self.choice_var_master['values']:
            i = self.choice_var_master['values'].index(var)
            self.choice_var_master.current(i)
            self.update_var_master()
            return True
        return False

    def update_var_master(self, *args):
        """Update the value for the master graph, is the left graph"""
        value = self.choice_var_master.get()
        if value != self._var_master:
            self._var_master = value
            self.master.master.controls.plot_mark()

    def set_var_react(self, var):
        if var in self.choice_var_react['values']:
            i = self.choice_var_react['values'].index(var)
            self.choice_var_react.current(i)
            self.update_var_react()
            return True
        return False

    def update_var_react(self, *args):
        """Update the value for the servant graph, is the graph on the right"""
        value = self.choice_var_react.get()
        if value != self._var_react:
            self._var_react = value
            self.master.master.controls.plot_mark()

    @property
    def var_master(self):
        return self._var_master

    @property
    def var_react(self):
        return self._var_react

    def clean_frame(self):
        """Clean"""
        for widgets in self.frame.winfo_children():
            widgets.destroy()


class ProPlotterChoicesBarPoint:
    """
    Choice of points in the opened file
    """
    def __init__(self, master, frame):
        self.master = master
        self.frame = frame
        self.label = None
        self.variables_info = None
        # self.lf = []
        self.update()

    def update(self):
        """Clean and fill the Combobox with choices for the point"""
        self.lselectors = []
        self.llabels = []
        self.lvariables = []
        self.clean_frame()

        self.label = tk.Label(self.frame, text='Choice of point selectors\n(fill from top to bottom)', relief=tk.RAISED)
        self.label.pack(pady=5)

        if self.master.master.fileobj is not None:
            self.variables_info = self.master.master.fileobj.variables_selection_point
            for v, info in self.variables_info.items():
<<<<<<< HEAD
                label = tk.Label(self.frame, text=textwrap.fill(info['full_name'], width=self.master.WIDTH_TXT))
=======
                label_txt = '\n'.join(textwrap.wrap(info['full_name'], width=45))
                label = tk.Label(self.frame, text=label_txt)
>>>>>>> ccb2bf0e
                label.pack()
                choices = list(info['choices'])  # Tkinter knows nothing of numpy arrays...
                ii = len(self.llabels)
                if info['type'] == 'choices':
                    selector = ttk.Combobox(self.frame, state='readonly', values=[''] + choices,
                                            width=self.master.WIDTH)
                    selector.bind('<<ComboboxSelected>>', lambda _, i=ii: self.update_var(i))
                elif info['type'] in ['int', 'float']:
                    sv = tk.StringVar()
                    selector = ttk.Spinbox(self.frame, values=choices, textvariable=sv,
                                           width=self.master.WIDTH, validate='focusout',
                                           validatecommand=lambda *_, i=ii: self.update_var_numeric(i))
                else:
                    selector = None  # TO BE CHECKED BY LEO
                selector.pack()
                self.llabels.append(label)
                self.lselectors.append(selector)
                self.lvariables.append(v)

    def set_point(self, point):
        """Set point number"""
        if 'point' in self.lvariables:
            i = self.lvariables.index('point')
            selector = self.lselectors[i]
            if str(point) in selector['values']:
                selector.set(point)
                return True
        return False

    def get_selector(self):
        """Give the good type for the selected field"""
        selector = {}
        for j in range(len(self.llabels)):
            v = self.lvariables[j]
            val = self.lselectors[j].get()
            if val == '':
                continue
            if val is not None and len(val) > 0:
                if np.issubdtype(self.variables_info[v]['choices'].dtype, np.inexact):
                    val = float(val)
                elif np.issubdtype(self.variables_info[v]['choices'].dtype, np.integer):
                    val = int(val)
                elif np.issubdtype(self.variables_info[v]['choices'].dtype, np.bool_):
                    val = int(val)
                selector[v] = val
        return selector

    def update_var(self, i):
        """
        run at each modification of a widget:

        * Set 1st acceptable value for previous widgets if they have not
          already an acceptable value
        * Reduce the choices for following widgets
        """
        self.master.master.controls.plot_mark()
        selector = {}
        for j in range(i + 1):
            v = self.lvariables[j]
            val = self.lselectors[j].get()
            if val == '':
                continue
            if val is not None and len(val) > 0:
                if np.issubdtype(self.variables_info[v]['choices'].dtype, np.inexact):
                    val = float(val)
                elif np.issubdtype(self.variables_info[v]['choices'].dtype, np.integer):
                    val = int(val)
                elif np.issubdtype(self.variables_info[v]['choices'].dtype, np.bool_):
                    val = int(val)
                selector[v] = val
        remaining_options = self.master.master.fileobj.variables_choices(selector=selector)

        # Previous values:  set 1st acceptable value if not already an acceptable value
        for j in range(0, i):
            v = self.lvariables[j]
            ro = list(remaining_options[v])
            if v in selector and str(selector[v]) in ro:
                continue  # Already an acceptable value
            if len(ro) > 0 and v != 'point':
                self.lselectors[j].set(ro[0])

        # For the modified selector

        # For the following ones, modify the options available
        for j in range(i + 1, len(self.llabels)):
            v = self.lvariables[j]
            ro = list(remaining_options[v])
            null_val = [''] if self.variables_info[v]['type'] == 'choices' else []
            self.lselectors[j].configure(values=null_val + ro)

    def update_var_numeric(self, i):
        # TODO: Check value or do it in previous function  <13-09-21, Léo Viallon-Galinier> #
        # We have to put the nearest value (or maybe not)
        self.update_var(i)

    def clean_frame(self):
        """Clean"""
        for widgets in self.frame.winfo_children():
            widgets.destroy()


class ProPlotterControlsBar(tk.Frame):
    """The Frame for control buttons and information"""

    def __init__(self, master):
        """Initialize controls bar """
        self.master = master
        super().__init__(master, relief=tk.RAISED, borderwidth=1)
        self.pack(fill=tk.X)

        self.resetbutton = tk.Button(self, text="Reset", command=self.reset)
        self.resetbutton.pack(side=tk.LEFT, padx=5)

        self.plotbutton = tk.Button(self, text="Plot", command=self.plot)
        self.plotbutton.pack(side=tk.LEFT, padx=5)

        text = 'Nothing plotted yet'
        self.infos = tk.Label(self, text=text, anchor='w')
        self.infos.pack(side=tk.LEFT, fill='both')

    def plot(self):
        """
        The plot button action -> Call the controller equivalent method
        """
        self.master.controller.plot()
        self.plotbutton.configure(fg='black')

    def reset(self):
        """
        The reset button action -> Call the controller equivalent method
        """
        self.master.controller.reset()

    def plot_mark(self):
        """
        To mark that a modification have been done somewhere that necessitate a new plot
        """
        self.plotbutton.configure(fg='red')

    def update_text(self, text):
        """
        To update the text of this bar
        """
        self.infos.configure(text=text)


class ProPlotterMain(tk.Frame):
    """The Frame for plotting"""

    def __init__(self, master):
        """Initialize plotting area """
        self.master = master
        super().__init__(master, relief=tk.RAISED, borderwidth=1)
        self.pack(fill=tk.BOTH, expand=True)

        self.fig1 = plt.figure()
        self.ax1 = None
        self.ax2 = None
        self.ax3 = None
        self.cid = None
        self.first_profil = True
        self.first_master = True
        self.first_graph = True
        self.Canevas = FigureCanvasTkAgg(self.fig1, self)
        self.toolbar = NavigationToolbar2Tk(self.Canevas, self)
        self.toolbar.update()

        self.Canevas.get_tk_widget().pack(fill=tk.BOTH, expand=True)
        self.update()

        self.update_idletasks()

    def clear(self):
        """Clean main frame (figure)"""
        for e in self.fig1.axes:
            self.fig1.delaxes(e.axes)
        if self.cid is not None:
            self.Canevas.mpl_disconnect(self.cid)
        self.ax1 = None
        self.ax2 = None
        self.ax3 = None
        self.cid = None
        self.first_profil = True
        self.first_master = True
        self.first_graph = True
        self.update()

    def ready_to_plot(self, same_y, nb_graph, rat1=2, rat2=1):
        """Prepare the main frame for figure"""
        self.clear()
        if nb_graph == 1:
            self.ax1 = self.fig1.add_subplot(1, 1, 1)
        elif nb_graph == 2:
            self.first_profil = True
            self.ax1 = self.fig1.add_subplot(1, rat1 + rat2, (1, rat1))
            if same_y:
                self.ax2 = self.fig1.add_subplot(1, rat1 + rat2, (rat1 + 1, rat1 + rat2), sharey=self.ax1)
            else:
                self.ax2 = self.fig1.add_subplot(1, rat1 + rat2, (rat1 + 1, rat1 + rat2))
            self.fig1.subplots_adjust(left=0.1, bottom=0.08, wspace=0.1)
            self.ax3 = self.ax2.twiny()

    def update(self):
        """
        Update the figure after a change in plot.

        NB: If you do not call this function, the changes on the graph are not shown.

        :return: None
        """
        self.Canevas.draw()


class ProPlotterStatus(tk.Frame):
    """The Frame for plotting"""

    def __init__(self, master):
        """Initialize plotting area """
        self.master = master
        super().__init__(master)
        self.pack(fill=tk.X)

        self.status = tk.Label(self, text='Status bar')
        self.status.pack(side=tk.LEFT)

    def set_status(self, status):
        """
        Update status printed on status bar

        :param status: The status to be printed
        :type status: str
        """
        self.status.configure(text=status)


class ProPlotterChoicesBarParams(abc.ABC):
    """Abstract Class for the Choices for the Parameters. The standard case is described"""
    def __init__(self, master, frame):
        self.master = master
        self.frame = frame

    def clean_frame(self):
        if self.frame is not None:
            for widgets in self.frame.winfo_children():
                widgets.destroy()


class ProPlotterChoicesBarParamsStandard(ProPlotterChoicesBarParams):
    """Standard case, nothing to add"""
    def __init__(self, master, frame):
        super().__init__(master, frame)
        self.update()

    def update(self):
        pass


class ProPlotterChoicesBarParamsHeight(ProPlotterChoicesBarParams):
    """
     Specific choices for direction and height. Add the specific combobox and variables
     """
    def __init__(self, master, frame):
        super().__init__(master, frame)
        self._direction = None
        self._height = 8.3
        self.label = None
        self.label1 = None
        self.label2 = None
        self.choice_direction = None
        self.choice_height = None
        self.update()

    def update(self):
        """Specific choices for variables in Height Graph case"""
        self.clean_frame()
        self.label = tk.Label(self.frame, text='Choice of direction and height', relief=tk.RAISED)
        self.label.pack()
        if self.master.fileobj is not None:
            direction_list = ['from ground to top of snow layer', 'from top of snow layer to ground']
            self.label1 = tk.Label(self.frame, text='Direction:')
            self.label1.pack()
            self.choice_direction = ttk.Combobox(self.frame, state='readonly', values=direction_list,
                                                 width=self.master.choices.WIDTH, )
            self.choice_direction.bind('<<ComboboxSelected>>', self.update_direction)
            self.choice_direction.pack()

            self.label2 = tk.Label(self.frame, text='Height in cm (default = 8.3 cm):')
            self.label2.pack()
            height = tk.DoubleVar()
            self.choice_height = ttk.Entry(self.frame, textvariable=height, width=self.master.choices.WIDTH)
            self.choice_height.pack()

    def update_direction(self, *args):
        """Update the value of the direction choice (from ground to top of snow layer or the contrary)"""
        value = self.choice_direction.get()
        if value == 'from ground to top of snow layer':
            self._direction = 'up'
        elif value == 'from top of snow layer to ground':
            self._direction = 'down'

    def update_height(self, *args):
        """Update the value of the cut in the snow pack (8.3cm) from the direction"""
        if self.choice_height is None:
            value = 8.3
        else:
            value = self.choice_height.get()
        if value is not None:
            self._height = float(value)

    @property
    def var_direction(self):
        return self._direction

    @property
    def var_height(self):
        return self._height


class ProPlotterChoicesBarParamsDateSlicer(ProPlotterChoicesBarParams):
    """
     Specific choice via adding a Date Slicer (for Multiple Plots or Member Plots for example)
     """
    def __init__(self, master, frame):
        super().__init__(master, frame)
        self._dateslice = None
        self.label = None
        self.scale_date = None
        self.update()

    def update(self):
        self.clean_frame()
        self.label = tk.Label(self.frame, text='Choice for Date', relief=tk.RAISED)
        self.label.pack()
        if self.master.fileobj is not None:
            self.scale_date = tk.Scale(self.frame, orient='horizontal', state='disabled',
                                       label='Use the slicer to choose the date')
            self.scale_date.config(from_=0, to=(len(self.master.fileobj.get_time()) - 1), state='normal', showvalue=0,
                                   command=self.update_slice_date, variable=tk.IntVar)
            self.scale_date.pack(expand=1, fill=tk.BOTH)

    def update_slice_date(self, *args):
        value = self.scale_date.get()
        if value != self._dateslice:
            self._dateslice = value

    @property
    def var_dateslice(self):
        return self._dateslice


class ProPlotterChoicesBarParamsMember(ProPlotterChoicesBarParamsDateSlicer):
    def __init__(self, master, frame):
        super().__init__(master, frame)
        self.update()


class ProPlotterChoicesBarParamsMultiple(ProPlotterChoicesBarParamsDateSlicer):
    def __init__(self, master, frame):
        super().__init__(master, frame)
        self.update()


class ProPlotterChoicesBarParamsCompare(ProPlotterChoicesBarParams):
    """
     Specific choice for opening second file for comparison
     """
    def __init__(self, master, frame):
        super().__init__(master, frame)
        self.fileobj2 = None
        self.opencompare = tk.Button(self.frame, text="Open Second File", command=self.open2)
        self.opencompare.pack(side=tk.LEFT, padx=5, fill=tk.BOTH)
        self.update()

    def update(self):
        pass

    def open2(self):
        self.master.status.set_status('Open second file...')
        selectedfilename = tkinter.filedialog.askopenfilename(title='Open second filename', filetypes=FILETYPES)
        if len(selectedfilename) == 0:
            logger.info('No file selected. Ignore.')
            self.master.status.set_status('Open second file... No file selected.')
            return None
        self.master.status.set_status('Opening second file {}'.format(selectedfilename))
        self.fileobj2 = proreader.read_file(selectedfilename)
        if self.fileobj2 is not None:
            self.master.status.set_status('Successfully second opened file {}'.format(selectedfilename))


class ProPlotterController(abc.ABC):
    def __init__(self, master):
        """
        Abstract method that define the applicative logic
        """
        self.master = master
        self.dataplot_master = None
        self.vartoplot_master_desc = None
        self.dataplot_react = None
        self.vartoplot_react_desc = None
        self.dztoplot = None
        self.timeplot = None
        self.stop_right_click = False
        self.grain = None
        self.ram = None
        self.same_y = True
        self.x_legend = None
        self.ymax_react = None
        self.hauteur = None
        if self.master.fileobj is not None:
            self.colormap = self.master.fileobj.colorbar_variable('')
        self.ratio = [2, 1]
        """Ratio of the different figures to plot (when several subplots on the graph)"""

    def get_choice(self):
        """
        Check if there is only one point which is selected
        """
        selector = self.master.choices.point_w.get_selector()
        points = self.master.fileobj.get_points(selector=selector)
        if len(points) > 1:
            error_msg = 'Too much points, please refine you selection'
            messagebox.showerror(title='Too much points', message=error_msg)
            return None
        elif len(points) == 0:
            error_msg = 'No points with current selection.'
            messagebox.showerror(title='No point found', message=error_msg)
            return None
        return points[0]

    def info_text_bar(self, point):
        """
        Fill the information bar above the graph
        :param point: the number of the point chosen by the user
        """
        v_master = self.master.choices.variables_w.var_master
        v_react = self.master.choices.variables_w.var_react
<<<<<<< HEAD
        text = ' VARS: {}/{}. \nPOINT: {}'.format(v_master, v_react, point)
=======
        text = ' VARIABLES: {}/{}.\nPOINT: {}'.format(v_master, v_react, point)
>>>>>>> ccb2bf0e
        self.master.controls.update_text(text)

    def check_var_info(self):
        """
        Check if there is a choice for variable(s) to plot
        """
        self.vartoplot_master_desc = self.master.fileobj.variable_desc(self.master.choices.variables_w.var_master)
        self.vartoplot_react_desc = self.master.fileobj.variable_desc(self.master.choices.variables_w.var_react)
        if self.vartoplot_master_desc is None:
            error_msg = 'Please choose a variable to plot'
            messagebox.showerror(title='Missing variable', message=error_msg)
            return None
        if self.master.choices.variables_w.exists_snl:
            if self.vartoplot_react_desc is None:
                error_msg = 'Please choose a variable for profil plot'
                messagebox.showerror(title='Missing variable', message=error_msg)
                return None
        if self.vartoplot_master_desc['has_snl']:
            self.same_y = True
        else:
            self.same_y = False

        return 'OK'

    def get_data(self, point):
        """
        Collecting datas for figures, before subsetting with motions
        """
        self.dataplot_master = self.master.fileobj.get_data(self.vartoplot_master_desc['name'], point)
        if self.vartoplot_react_desc is not None:
            self.dataplot_react = self.master.fileobj.get_data(self.vartoplot_react_desc['name'], point)
        self.dztoplot = self.master.fileobj.get_data(self.master.fileobj.variable_dz, point, fillnan=0.)
        self.timeplot = self.master.fileobj.get_time()
        self.colormap = self.master.fileobj.colorbar_variable(self.vartoplot_master_desc['name'])

        self.ymax_react = np.max(np.nansum(self.dztoplot, axis=1))

        # usefull for motion
        if self.master.fileobj.variable_grain in self.master.fileobj.variables_t:
            self.grain = self.master.fileobj.get_data(self.master.fileobj.variable_grain, point, fillnan=0.)
        if self.master.fileobj.variable_ram in self.master.fileobj.variables_t:
            self.ram = self.master.fileobj.get_data(self.master.fileobj.variable_grain, point, fillnan=0.)
        if self.vartoplot_react_desc['name'] in self.master.fileobj.variables_log:
            self.dataplot_react = np.where(self.dataplot_react > 10 ** (-10), self.dataplot_react, 10 ** (-10))
            self.dataplot_react = np.where(self.dataplot_react > 0, np.log10(self.dataplot_react), -10)

    def give_master1d_args(self):
        """
        Returns dictionary for the master figure, depending of the choice for the graph type.
        """
        return dict(ax=self.master.main.ax1, value=self.dataplot_master, list_legend=self.timeplot)

    def give_mastersaison_args(self):
        """
        Collecting datas for the master figure, depending of the choice for the graph type.
        """
        return dict(ax=self.master.main.ax1, value=self.dataplot_master, list_legend=self.timeplot, dz=self.dztoplot,
                    colormap=self.colormap)

    def give_react_args(self, x_event):
        """
         Collecting datas for the reacting figure, depending of the choice for the graph type.
         """
        limitplot_react = self.master.fileobj.limits_variable(self.vartoplot_react_desc['name'])

        xindex = min(int(x_event), self.dztoplot.shape[0] - 1)
        date = self.timeplot[xindex]
        data_date = self.dataplot_react[xindex, ...]
        dz_date = self.dztoplot[xindex, ...]
        if self.master.fileobj.variable_grain in self.master.fileobj.variables_t:
            grain_date = self.grain[xindex, ...]
        else:
            grain_date = None

        if self.master.fileobj.variable_ram in self.master.fileobj.variables_t:
            ram_date = self.ram[xindex, ...]
        else:
            ram_date = None

        if self.same_y:
            return dict(axe=self.master.main.ax2, axe2=self.master.main.ax3, cbar_show=self.master.main.first_profil,
                        xlimit=limitplot_react, value=data_date, value_dz=dz_date, value_grain=grain_date,
                        value_ram=ram_date, legend=date, hauteur=self.hauteur)
        else:
            return dict(axe=self.master.main.ax2, axe2=self.master.main.ax3, cbar_show=self.master.main.first_profil,
                        xlimit=limitplot_react, value=data_date, value_dz=dz_date, value_grain=grain_date,
                        value_ram=ram_date, legend=date, hauteur=self.hauteur, ylimit=self.ymax_react)

    def masterfig1d(self, **kwargs):
        return profilPlot.saison1d(**kwargs)

    def masterfigsaison(self, **kwargs: dict):
        return profilPlot.saisonProfil(**kwargs)

    def reactfig(self, **kwargs):
        return profilPlot.dateProfil(**kwargs)

    def plot(self):
        """
        The plot machinery
        """
        # Stop défilement avec bouton droit
        def button_press(event):
            if event.button > 1:
                self.stop_right_click = not self.stop_right_click
                return

        # Graphe du profil animé à droite en fonction du mouvement de la souris
        def motion(event):
            if self.stop_right_click:
                return
            if event.inaxes == self.master.main.ax1:
                if trace_hauteur is None:
                    self.hauteur = None
                else:
                    self.hauteur = event.ydata

                self.master.main.ax2.clear()
                self.master.main.ax3.clear()

                dico = self.give_react_args(event.xdata)
                self.reactfig(**dico)

                self.master.main.first_profil = False
                self.master.main.update()

        if self.master.fileobj is None:
            return

        var_info = self.check_var_info()
        if var_info is None:
            return

        point = self.get_choice()
        if point is None:
            return

        self.info_text_bar(point)
        self.get_data(point)
        self.master.main.clear()
        if not self.master.choices.variables_w.exists_snl:
            self.master.main.ready_to_plot(1)
            self.masterfig1d(**self.give_master1d_args())
        else:
            if self.vartoplot_master_desc['has_snl']:
                self.master.main.ready_to_plot(self.same_y, 2, *self.ratio)
                if not self.same_y:
                    self.master.main.ax2.set_ylim(0, self.ymax_react)
                self.masterfigsaison(**self.give_mastersaison_args())
                trace_hauteur = True
            else:
                self.master.main.ready_to_plot(False, 2, *self.ratio)
                self.master.main.ax2.set_ylim(0, self.ymax_react)
                self.masterfig1d(**self.give_master1d_args())
                trace_hauteur = None

            self.master.main.cid = self.master.main.Canevas.mpl_connect('motion_notify_event', motion)
            self.master.main.Canevas.mpl_connect('button_press_event', button_press)

        self.master.main.update()

    def reset(self):
        """
        Reset the selection (and plot)
        """
        for widget in self.master.choices.point_w.lselectors:
            widget.set('')
        self.master.choices.variables_w.choice_var_master.set('')
        self.master.choices.variables_w.choice_var_react.set('')
        self.master.main.clear()


class ProPlotterControllerStandard(ProPlotterController):
    pass


class ProPlotterControllerHeight(ProPlotterController):
    def __init__(self, master):
        self.master = master
        super().__init__(master)
        self.direction = None
        self.height = None
        self.same_y = False
        self.hauteur = None
        self.masterfigsaison = profilPlot.heightplot

    def info_text_bar(self, point):
        v_master = self.master.choices.variables_w.var_master
        if not self.master.fileobj.variable_desc(v_master)['has_snl']:
            text = 'WARNING: MISSING SNOW LAYER DIMENSION for HEIGHT GRAPH'
            self.master.controls.update_text(text)
        else:
            v_react = self.master.choices.variables_w.var_react
            text = 'HEIGHT GRAPH with VARS: {}/{}. POINT: {}'.format(v_master, v_react, point)
            self.master.controls.update_text(text)

    def check_var_info(self):
        """
        Check if there is a choice for variable(s) to plot
        """
        self.vartoplot_master_desc = self.master.fileobj.variable_desc(self.master.choices.variables_w.var_master)
        self.vartoplot_react_desc = self.master.fileobj.variable_desc(self.master.choices.variables_w.var_react)
        if self.vartoplot_master_desc is None:
            error_msg = 'Please choose a variable to plot'
            messagebox.showerror(title='Missing variable', message=error_msg)
            return None
        if self.master.choices.variables_w.exists_snl:
            if self.vartoplot_react_desc is None:
                error_msg = 'Please choose a variable for profil plot'
                messagebox.showerror(title='Missing variable', message=error_msg)
                return None
        return 'OK'

    def give_mastersaison_args(self):
        """
        Collecting datas for the master figure, depending of the choice for the graph type.
        """
        self.timeplot = self.master.fileobj.get_time()
        self.direction = self.master.choices.params_w.var_direction
        self.master.choices.params_w.update_height()
        self.height = self.master.choices.params_w.var_height
        return dict(ax=self.master.main.ax1, value=self.dataplot_master, list_legend=self.timeplot,
                    value_ep=self.dztoplot, direction_cut=self.direction, height_cut=self.height)

    def reset(self):
        super().reset()
        self.master.choices.params_w.choice_direction.set('')
        self.master.choices.params_w.choice_height.delete(0, self.master.choices.WIDTH)


class ProPlotterControllerSlider(ProPlotterController):
    def __init__(self, master):
        self.master = master
        super().__init__(master)
        self.dateslice = None

    def update_slice_date(self, value):
        """
        Redraw the ax1 graph and clear ax2 and ax3
        """
        self.dateslice = self.master.choices.params_w.scale_date.get()
        self.master.main.first_master = False

        self.master.main.ax1.clear()
        self.master.main.ax2.clear()
        self.master.main.ax3.clear()

        if not self.master.choices.variables_w.exists_snl:
            self.masterfig1d(**self.give_master1d_args())
        else:
            if self.vartoplot_master_desc['has_snl']:
                self.masterfigsaison(**self.give_mastersaison_args())
            else:
                self.masterfig1d(**self.give_master1d_args())

        self.master.main.update()


class ProPlotterControllerMember(ProPlotterControllerSlider):
    def __init__(self, master):
        self.master = master
        super().__init__(master)

    def info_text_bar(self, point):
        v_master = self.master.choices.variables_w.var_master
        v_react = self.master.choices.variables_w.var_react
        text = 'MEMBER GRAPH with VARS: {}/{}. POINT: {}'.format(v_master, v_react, point)
        self.master.controls.update_text(text)

    def get_data(self, point):
        """
        Collecting datas for figures, before subsetting with motions
        In this case shape = nb_membres, time, snowlayer
        """
        self.vartoplot_master_desc = self.master.fileobj.variable_desc(self.master.choices.variables_w.var_master)
        self.dataplot_master, list_members = self.master.fileobj.get_data(self.vartoplot_master_desc['name'],
                                                                          point, members='all')
        self.vartoplot_react_desc = self.master.fileobj.variable_desc(self.master.choices.variables_w.var_react)
        self.dataplot_react = self.master.fileobj.get_data(self.vartoplot_react_desc['name'], point,
                                                           members='all')[0]

        self.dztoplot = self.master.fileobj.get_data(self.master.fileobj.variable_dz, point, fillnan=0.,
                                                     members='all')[0]
        self.timeplot = self.master.fileobj.get_time()
        self.colormap = self.master.fileobj.colorbar_variable(self.vartoplot_master_desc['name'])

        # usefull for motion
        if self.master.fileobj.variable_grain in self.master.fileobj.variables_t:
            self.grain = self.master.fileobj.get_data(self.master.fileobj.variable_grain, point, fillnan=0.,
                                                      members='all')[0]
        if self.master.fileobj.variable_ram in self.master.fileobj.variables_t:
            self.ram = self.master.fileobj.get_data(self.master.fileobj.variable_grain, point, fillnan=0.,
                                                    members='all')[0]
        if self.vartoplot_react_desc['name'] in self.master.fileobj.variables_log:
            self.dataplot_react = np.where(self.dataplot_react > 10 ** (-10), self.dataplot_react, 10 ** (-10))
            self.dataplot_react = np.where(self.dataplot_react > 0, np.log10(self.dataplot_react), -10)

        self.dataplot_master = np.array(self.dataplot_master)
        self.dataplot_react = np.array(self.dataplot_react)
        self.dztoplot = np.array(self.dztoplot)
        self.grain = np.array(self.grain)
        self.ram = np.array(self.ram)
        self.ymax_react = np.max(np.nansum(self.dztoplot, axis=2))
        self.x_legend = list_members
        self.dateslice = self.master.choices.params_w.var_dateslice
        if self.dateslice is None:
            self.dateslice = 0

        self.master.choices.params_w.scale_date.config(from_=0, to=(len(self.master.fileobj.get_time()) - 1),
                                                       state='normal', showvalue=0, variable=tk.IntVar,
                                                       command=self.update_slice_date)

    def give_master1d_args(self):
        """
        Collecting datas for the master figure, depending of the choice for the graph type.
        """
        dataplot_master = self.dataplot_master[:, self.dateslice]

        if self.dztoplot is not None:
            limit_dz = np.max(np.cumsum(self.dztoplot, axis=2))
            limit_value = np.max(self.dataplot_master)
            ylimit = max(limit_dz, limit_value)
        else:
            ylimit = np.max(self.dataplot_master)

        return dict(ax=self.master.main.ax1, value=dataplot_master, list_legend=self.x_legend,
                    title=self.timeplot[self.dateslice], ylimit=ylimit)

    def give_mastersaison_args(self):
        """
        Collecting datas for the master figure, depending of the choice for the graph type.
        """
        if np.all(np.isnan(self.dataplot_master)):
            max_value = 1
            min_value = 0.1
        else:
            max_value = np.nanmax(self.dataplot_master)
            min_value = np.nanmin(self.dataplot_master)

        dataplot_master = self.dataplot_master[:, self.dateslice, :]
        dztoplot = self.dztoplot[:, self.dateslice, :]
        ylimit = np.max(np.cumsum(self.dztoplot, axis=2))

        return dict(ax=self.master.main.ax1, value=dataplot_master, list_legend=self.x_legend, dz=dztoplot,
                    colormap=self.colormap, title=self.timeplot[self.dateslice], value_max=max_value,
                    value_min=min_value, cbar_show=self.master.main.first_master, ylimit=ylimit)

    def give_react_args(self, x_event):
        """
         Collecting datas for the reacting figure, depending of the choice for the graph type.
         """
        limitplot_react = self.master.fileobj.limits_variable(self.vartoplot_react_desc['name'])

        xindex = min(int(x_event), self.dztoplot.shape[0] - 1)
        legend_member = "member " + str(self.x_legend[xindex])
        data_member = self.dataplot_react[xindex, self.dateslice, :]
        dz_member = self.dztoplot[xindex, self.dateslice, :]
        if self.master.fileobj.variable_grain in self.master.fileobj.variables_t:
            grain_date = self.grain[xindex, self.dateslice, :]
        else:
            grain_date = None

        if self.master.fileobj.variable_ram in self.master.fileobj.variables_t:
            ram_date = self.ram[xindex, self.dateslice, :]
        else:
            ram_date = None

        return dict(axe=self.master.main.ax2, axe2=self.master.main.ax3, cbar_show=self.master.main.first_profil,
                    xlimit=limitplot_react, value=data_member, value_dz=dz_member, value_grain=grain_date,
                    value_ram=ram_date, legend=legend_member, hauteur=self.hauteur)


class ProPlotterControllerMemberProfil(ProPlotterControllerMember):
    def __init__(self, master):
        self.master = master
        super().__init__(master)


class ProPlotterControllerMemberSaison(ProPlotterControllerMember):
    def __init__(self, master):
        self.master = master
        super().__init__(master)
        self.ratio = [1, 1]

    def reactfig(self, **kwargs: dict):
        return profilPlot.saisonProfil(**kwargs)

    def give_react_args(self, x_event):
        """
         Collecting datas for the reacting figure, depending of the choice for the graph type.
         """
        xindex = min(int(x_event), self.dztoplot.shape[0] - 1)
        legend_member = "member " + str(self.x_legend[xindex])
        dataplot_react = self.dataplot_react[xindex, ...]
        dztoplot = self.dztoplot[xindex, ...]
        colormap = self.master.fileobj.colorbar_variable(self.vartoplot_react_desc['name'])

        return dict(ax=self.master.main.ax2, value=dataplot_react, list_legend=self.timeplot, dz=dztoplot,
                    colormap=colormap, title=legend_member, cbar_show=self.master.main.first_profil)


class ProPlotterControllerMultiple(ProPlotterControllerSlider):
    def __init__(self, master):
        self.master = master
        super().__init__(master)

    def get_choice(self):
        selector = self.master.choices.point_w.get_selector()
        liste_points = self.master.fileobj.get_points(selector=selector)
        if len(liste_points) == 0:
            error_msg = 'No points with current selection.'
            messagebox.showerror(title='No point found', message=error_msg)
            return None
        return liste_points

    def info_text_bar(self, point):
        v_master = self.master.choices.variables_w.var_master
        v_react = self.master.choices.variables_w.var_react
        text = 'MULTIPLE GRAPH with VARS: {}/{}.'.format(v_master, v_react)
        self.master.controls.update_text(text)

    def get_data(self, liste_points):
        """
        Collecting datas for figures, before subsetting with motions
        In this case shape = time, snowlayer, nb_points
        """
        self.vartoplot_master_desc = self.master.fileobj.variable_desc(self.master.choices.variables_w.var_master)
        self.dataplot_master = self.master.fileobj.get_data(self.vartoplot_master_desc['name'], list(liste_points))
        self.vartoplot_react_desc = self.master.fileobj.variable_desc(self.master.choices.variables_w.var_react)
        self.dataplot_react = self.master.fileobj.get_data(self.vartoplot_react_desc['name'], list(liste_points))

        self.dztoplot = self.master.fileobj.get_data(self.master.fileobj.variable_dz, list(liste_points), fillnan=0.)
        self.timeplot = self.master.fileobj.get_time()
        self.colormap = self.master.fileobj.colorbar_variable(self.vartoplot_master_desc['name'])

        # usefull for motion
        if self.master.fileobj.variable_grain in self.master.fileobj.variables_t:
            self.grain = self.master.fileobj.get_data(self.master.fileobj.variable_grain, list(liste_points),
                                                      fillnan=0.)
        if self.master.fileobj.variable_ram in self.master.fileobj.variables_t:
            self.ram = self.master.fileobj.get_data(self.master.fileobj.variable_grain, list(liste_points), fillnan=0.)
        if self.vartoplot_react_desc['name'] in self.master.fileobj.variables_log:
            self.dataplot_react = np.where(self.dataplot_react > 10 ** (-10), self.dataplot_react, 10 ** (-10))
            self.dataplot_react = np.where(self.dataplot_react > 0, np.log10(self.dataplot_react), -10)

        self.ymax_react = np.max(np.nansum(self.dztoplot, axis=2))

        self.x_legend = list(liste_points)
        self.x_legend = [int(i) for i in self.x_legend]

        self.dateslice = self.master.choices.params_w.var_dateslice
        if self.dateslice is None:
            self.dateslice = 0

        self.master.choices.params_w.scale_date.config(from_=0, to=(len(self.master.fileobj.get_time()) - 1),
                                                       state='normal', showvalue=0, variable=tk.IntVar,
                                                       command=self.update_slice_date)

    def give_master1d_args(self):
        """
        Collecting datas for the master figure, depending of the choice for the graph type.
        """
        # Select a date (this is always the first dimension (no multiple member graph)
        dataplot_master = np.transpose(self.dataplot_master[self.dateslice, ...])
        if self.dztoplot is not None:
            ylimit = np.max(np.cumsum(self.dztoplot, axis=1))  # axis 1 is layers
            return dict(ax=self.master.main.ax1, value=dataplot_master, list_legend=self.x_legend,
                        title=self.timeplot[self.dateslice], ylimit=ylimit)
        else:
            return dict(ax=self.master.main.ax1, value=dataplot_master, list_legend=self.x_legend,
                        title=self.timeplot[self.dateslice])

    def give_mastersaison_args(self):
        """
        Collecting datas for the master figure, depending of the choice for the graph type.
        """
        max_value = np.nanmax(self.dataplot_master)
        min_value = np.nanmin(self.dataplot_master)
        dataplot_master = np.transpose(self.dataplot_master[self.dateslice, ...])
        dztoplot = np.transpose(self.dztoplot[self.dateslice, ...])
        ylimit = np.max(np.cumsum(self.dztoplot, axis=1))

        return dict(ax=self.master.main.ax1, value=dataplot_master, list_legend=self.x_legend, dz=dztoplot,
                    colormap=self.colormap, title=self.timeplot[self.dateslice], value_max=max_value,
                    value_min=min_value, cbar_show=self.master.main.first_master, ylimit=ylimit)

    def give_react_args(self, x_event):
        """
         Collecting datas for the reacting figure, depending of the choice for the graph type.
         """
        limitplot_react = self.master.fileobj.limits_variable(self.vartoplot_react_desc['name'])

        # here shape = time, snowlayer, nb_points
        xindex = min(int(x_event), self.dztoplot.shape[2] - 1)
        legend_mult = "multiple " + str(self.x_legend[xindex])
        data_mult = self.dataplot_react[self.dateslice, :, xindex]
        dz_mult = self.dztoplot[self.dateslice, :, xindex]
        if self.master.fileobj.variable_grain in self.master.fileobj.variables_t:
            grain_date = self.grain[self.dateslice, :, xindex]
        else:
            grain_date = None

        if self.master.fileobj.variable_ram in self.master.fileobj.variables_t:
            ram_date = self.ram[self.dateslice, :, xindex]
        else:
            ram_date = None

        # TODO: Check what happens in multiple 2d file ... something strange... #

        return dict(axe=self.master.main.ax2, axe2=self.master.main.ax3, cbar_show=self.master.main.first_profil,
                    xlimit=limitplot_react, value=data_mult, value_dz=dz_mult, value_grain=grain_date,
                    value_ram=ram_date, legend=legend_mult, hauteur=self.hauteur)


class ProPlotterControllerMultipleProfil(ProPlotterControllerMultiple):
    def __init__(self, master):
        self.master = master
        super().__init__(master)


class ProPlotterControllerMultipleSaison(ProPlotterControllerMultiple):
    def __init__(self, master):
        self.master = master
        super().__init__(master)
        self.ratio = [1, 1]

    def reactfig(self, **kwargs: dict):
        return profilPlot.saisonProfil(**kwargs)

    def give_react_args(self, x_event):
        """
         Collecting datas for the reacting figure, depending of the choice for the graph type.
         """
        # BEWARE: .shape[2] because here shape = time, snowlayer, nb_points
        xindex = min(int(x_event), self.dztoplot.shape[2] - 1)
        legend_multiple = "multiple " + str(self.x_legend[xindex])
        dataplot_react = self.dataplot_react[:, :, xindex]
        dztoplot = self.dztoplot[:, :, xindex]
        colormap = self.master.fileobj.colorbar_variable(self.vartoplot_react_desc['name'])

        return dict(ax=self.master.main.ax2, value=dataplot_react, list_legend=self.timeplot, dz=dztoplot,
                    colormap=colormap, title=legend_multiple, cbar_show=self.master.main.first_profil)


class ProPlotterControllerCompare(ProPlotterController):
    def __init__(self, master):
        self.master = master
        super().__init__(master)
        self.dztoplot_react = None
        self.timeplot_react = None
        self.ratio = [1, 1]

    def get_data(self, point):
        """
        Collecting datas for figures, before subsetting with motions
        """
        self.dataplot_master = self.master.fileobj.get_data(self.vartoplot_master_desc['name'], point)
        self.dztoplot = self.master.fileobj.get_data(self.master.fileobj.variable_dz, point, fillnan=0.)
        self.colormap = self.master.fileobj.colorbar_variable(self.vartoplot_master_desc['name'])

        self.dataplot_react = self.master.choices.params_w.fileobj2.get_data(self.vartoplot_react_desc['name'], point)
        self.dztoplot_react = self.master.choices.params_w.fileobj2.get_data(self.master.fileobj.variable_dz, point,
                                                                             fillnan=0.)
        self.colormap_react = self.master.fileobj.colorbar_variable(self.vartoplot_react_desc['name'])

        self.timeplot = self.master.fileobj.get_time()

    def reactfigsaison(self, **kwargs: dict):
        return profilPlot.saisonProfil(**kwargs)

    def reactfig1d(self, **kwargs: dict):
        return profilPlot.saison1d(**kwargs)

    def give_reactsaison_args(self):
        """
         Collecting datas for the reacting figure, depending of the choice for the graph type.
         """
        return dict(ax=self.master.main.ax2, value=self.dataplot_react, list_legend=self.timeplot,
                    dz=self.dztoplot_react, colormap=self.colormap_react)

    def give_react1d_args(self):
        """
        Returns dictionary for the master figure, depending of the choice for the graph type.
        """
        return dict(ax=self.master.main.ax2, value=self.dataplot_react, list_legend=self.timeplot)

    def plot(self):
        """
        The plot machinery
        """
        if self.master.fileobj is None:
            return

        if self.master.choices.params_w.fileobj2 is None:
            return

        var_info = self.check_var_info()
        if var_info is None:
            return

        point = self.get_choice()
        if point is None:
            return

        self.info_text_bar(point)
        self.get_data(point)
        self.master.main.clear()

        self.master.main.ax1 = self.master.main.fig1.add_subplot(1, 2, 1)

        if self.vartoplot_master_desc['has_snl'] and self.vartoplot_react_desc['has_snl']:
            self.master.main.ax2 = self.master.main.fig1.add_subplot(1, 2, 2, sharex=self.master.main.ax1,
                                                                     sharey=self.master.main.ax1)
        elif self.vartoplot_master_desc['name'] == self.vartoplot_react_desc['name']:
            self.master.main.ax2 = self.master.main.fig1.add_subplot(1, 2, 2, sharex=self.master.main.ax1,
                                                                     sharey=self.master.main.ax1)
        else:
            self.master.main.ax2 = self.master.main.fig1.add_subplot(1, 2, 2, sharex=self.master.main.ax1)

        if self.vartoplot_master_desc['has_snl']:
            self.masterfigsaison(**self.give_mastersaison_args())
        else:
            self.masterfig1d(**self.give_master1d_args())

        if self.vartoplot_react_desc['has_snl']:
            self.reactfigsaison(**self.give_reactsaison_args())
        else:
            self.reactfig1d(**self.give_react1d_args())

        self.master.main.update()


def main(*args, **kwargs):
    root = tk.Tk()
    root.title('GUI PROplotter CEN')
    root.protocol("WM_DELETE_WINDOW", root.quit)
    root.geometry('1100x850')
    app = ProPlotterApplication(*args, master=root, **kwargs)
    app.mainloop()


if __name__ == "__main__":
    main()<|MERGE_RESOLUTION|>--- conflicted
+++ resolved
@@ -94,13 +94,19 @@
         # Parse additional arguments
         if 'variable' in arguments:
             set_v1 = self.choices.variables_w.set_var_master(arguments['variable'])
+        else:
+            set_v1 = False
         if 'variable_profil' in arguments:
             set_v2 = self.choices.variables_w.set_var_react(arguments['variable_profil'])
+        else:
+            set_v2 = False
         if point is not None:
             set_v3 = self.choices.point_w.set_point(point)
+        else:
+            set_v3 = False
 
         if set_v1 and set_v2 and set_v3:
-            self.controller.plot()
+            self.plot()
 
         self.update_idletasks()
 
@@ -267,6 +273,9 @@
                                        '\n'
                                        'Most of the code was written by Mathieu Fructus.'
                                        '')
+
+    def plot(self):
+        self.controls.plot()
 
 
 class ProPlotterMenu(tk.Menu):
@@ -476,12 +485,7 @@
         if self.master.master.fileobj is not None:
             self.variables_info = self.master.master.fileobj.variables_selection_point
             for v, info in self.variables_info.items():
-<<<<<<< HEAD
                 label = tk.Label(self.frame, text=textwrap.fill(info['full_name'], width=self.master.WIDTH_TXT))
-=======
-                label_txt = '\n'.join(textwrap.wrap(info['full_name'], width=45))
-                label = tk.Label(self.frame, text=label_txt)
->>>>>>> ccb2bf0e
                 label.pack()
                 choices = list(info['choices'])  # Tkinter knows nothing of numpy arrays...
                 ii = len(self.llabels)
@@ -918,11 +922,7 @@
         """
         v_master = self.master.choices.variables_w.var_master
         v_react = self.master.choices.variables_w.var_react
-<<<<<<< HEAD
-        text = ' VARS: {}/{}. \nPOINT: {}'.format(v_master, v_react, point)
-=======
         text = ' VARIABLES: {}/{}.\nPOINT: {}'.format(v_master, v_react, point)
->>>>>>> ccb2bf0e
         self.master.controls.update_text(text)
 
     def check_var_info(self):
