#!/usr/bin/env python
# -*- coding:Utf-8 -*-


__all__ = []

import footprints
logger = footprints.loggers.getLogger(__name__)

from vortex import toolbox
from vortex.layout.nodes import Driver
from cen.layout.nodes import S2Mtask

from bronx.stdtypes.date import Period


def setup(t, **kw):
    return Driver(
        tag    = 'pearp2safran',
        ticket = t,
        nodes  = [
            PrepSafran(tag='prepsaf', ticket=t, **kw),
        ],
        options = kw,
    )


class PrepSafran(S2Mtask):

    def refill(self):

        pass

    def process(self):
        """Preparation of SAFRAN input files"""

        t = self.ticket

        if 'early-fetch' in self.steps or 'fetch' in self.steps:

            tbarp = list()
            rundate = self.conf.datebegin
            while rundate <= self.conf.dateend:

                # I- Guess ANALYSE ARPEGE
                # -----------------------

                # Recuperation de A6 du réseau H-6 pour H in [0, 6, 12, 18]
                self.sh.title('Toolbox input tb01')
                tbarp.extend(toolbox.input(
                    role           = 'Gridpoint',
                    format         = 'grib',
                    geometry       = self.conf.cpl_geometry,
                    kind           = 'gridpoint',
                    suite          = 'oper',
                    cutoff         = 'assimilation',
                    # local          = 'mb035/ARPEGE[date::addterm_ymdh]',
                    local          = 'mb0[date::dd]/ARPEGE[date::ymdh]_[term::hour]',
                    date           = ['{0:s}/-PT6H/+PT{1:s}H'.format(rundate.ymd6h, str(d)) for d in footprints.util.rangex(0, 24, self.conf.cumul)],
                    # Utilisation d'une varibale de conf pour assurer la cohérence des cumuls de precip
                    term           = self.conf.cumul,
                    namespace      = 'oper.multi.fr',
                    nativefmt      = '[format]',
                    origin         = 'historic',
                    model          = '[vapp]',
                    vapp           = self.conf.source_app,
                    vconf          = self.conf.deterministic_conf,
                    fatal          = True,
                ))
                print t.prompt, 'tb01_a =', tbarp
                print

                # II- Guess FORECAST ARPEGE
                # -------------------------

#                 # Récupération du réseau 0h
#                 # Récupération des échéances de 6h à 102h du réseau 0h d'ARPEGE
#                 self.sh.title('Toolbox input tb01')
#                 tbarp = toolbox.input(
#                     alternate      = 'Gridpoint',
#                     format         = 'grib',
#                     geometry       = self.conf.cpl_geometry,
#                     kind           = 'gridpoint',
#                     suite          = 'oper',
#                     cutoff         = 'production',
#                     local          = 'mb035/ARPEGE[date::addterm_ymdh]',
#                     date           = '{0:s}/-PT6H'.format(rundate.ymd6h),
#                     term           = footprints.util.rangex(self.conf.prv_terms)[2:27],
#                     namespace      = 'oper.multi.fr',
#                     nativefmt      = '[format]',
#                     origin         = 'historic',
#                     model          = '[vapp]',
#                     vapp           = self.conf.source_app,
#                     vconf          = self.conf.deterministic_conf,
#                     fatal          = False,
#                 )
#                 print t.prompt, 'tb01 =', tbarp
#                 print

                # II- PEARP
                # Récupération des réseaus 6h et 18h
#                 self.sh.title('Toolbox input tb02')
#                 tbpearp = toolbox.input(
#                     role           = 'Gridpoint',
#                     block          = 'forecast',
#                     suite          = 'oper',
#                     cutoff         = 'production',
#                     format         = 'grib',
#                     geometry       = self.conf.cpl_geometry,
#                     kind           = 'gridpoint',
#                     local          = 'mb[member]/PEARP[date::addterm_ymdh]',
#                     # date           = [rundate.ymd6h, '{0:s}/+PT12H'.format(rundate.ymd6h)],
#                     date           = rundate.ymd6h, # Pour l'analyse
#                     term           = footprints.util.rangex(self.conf.prv_terms),
#                     member         = footprints.util.rangex(self.conf.pearp_members),
#                     namespace      = 'vortex.multi.fr',
#                     nativefmt      = '[format]',
#                     origin         = 'historic',
#                     model          = '[vapp]',
#                     vapp           = self.conf.source_app,
#                     vconf          = self.conf.eps_conf,
#                     fatal          = False,
#                 )
#                 print t.prompt, 'tb02 =', tbpearp
#                 print

                rundate = rundate + Period(days=1)

            self.sh.title('Toolbox input tb04 = PRE-TRAITEMENT FORCAGE script')
            tb03 = script = toolbox.input(
                role        = 'pretraitement',
                local       = 'makeP.py',
                genv        = 'uenv:s2m.01@vernaym',
                kind        = 's2m_filtering_grib',
                language    = 'python',
                # rawopts     = ' -o -f ' + ' '.join(list(set([str(rh[1].container.basename) for rh in enumerate(tbarp + tbpearp)]))),
                rawopts     = ' -o -f ' + ' '.join(list(set([str(rh[1].container.basename) for rh in enumerate(tbarp)]))),
            )
            print t.prompt, 'tb03 =', tb03
            print

        if 'fetch' in self.steps:
            pass

        if 'compute' in self.steps:

            self.sh.title('Toolbox algo tb04')
            expresso = toolbox.algo(
                vconf          = self.conf.vconf,
                engine         = 'exec',
                kind           = 'guess',
                terms          = footprints.util.rangex(self.conf.prv_terms),
                members        = footprints.util.rangex(1, 31, 1),
                interpreter    = script[0].resource.language,
                ntasks         = self.conf.ntasks,
                # members        = footprints.util.rangex(self.conf.members)
            )
            print t.prompt, 'tb04 =', expresso
            print

            self.component_runner(expresso, script, fortran = False)

        if 'backup' in self.steps or 'late-backup' in self.steps:

            pass

        if 'late-backup' in self.steps:

            rundate = self.conf.datebegin
            while rundate <= self.conf.dateend:

                self.sh.title('Toolbox output tb05a')
                tb05a = toolbox.output(
                    role           = 'Ebauche',
<<<<<<< HEAD
                    #local          = 'mb[date::day]/P[date:yymdh]_[cumul:hour]_[vconf]_assimilation',
                    local          = 'mb0[date::dd]/ARPEGE[date::ymdh]_[cumul::hour]',
=======
                    # local          = 'mb[date::day]/P[date:yymdh]_[cumul:hour]_[vconf]_assimilation',
                    local          = 'mb0[date::dd]/ARPEGE[date::ymdh]_[term::hour]',
>>>>>>> 05e18f7b
                    geometry       = self.conf.domains,
                    vconf          = '[geometry::area]',
                    cutoff         = 'assimilation',
                    experiment     = self.conf.xpid,
                    block          = self.conf.block,
                    date           = ['{0:s}/-PT6H/+PT{1:s}H'.format(rundate.ymd6h, str(d)) for d in footprints.util.rangex(0, 24, self.conf.cumul)],
                    cumul          = self.conf.cumul,
                    nativefmt      = 'ascii',
                    kind           = 'guess',
                    model          = 'safran',
                    source_app     = self.conf.source_app,
                    source_conf    = self.conf.deterministic_conf,
                    namespace      = self.conf.namespace,
                ),
                print t.prompt, 'tb05a =', tb05a
                print

    #             self.sh.title('Toolbox output tb05b')
    #             tb05b = toolbox.output(
    #                 role           = 'Ebauche',
    #                 local          = 'mb035/P[date:yymdh]_[cumul:hour]_[vconf]_[cutoff]',
    #                 experiment     = self.conf.xpid,
    #                 block          = self.conf.block,
    #                 cutoff         = 'production',
    #                 geometry       = self.conf.domains,
    #                 vconf          = '[geometry::area]',
    #                 date           = '{0:s}/-PT6H'.format(rundate.ymd6h),
    #                 cumul          = footprints.util.rangex(self.conf.prv_terms)[2:27],
    #                 nativefmt      = 'ascii',
    #                 kind           = 'guess',
    #                 model          = 'safran',
    #                 source_app     = self.conf.source_app,
    #                 source_conf    = self.conf.deterministic_conf,
    #                 namespace      = self.conf.namespace,
    #                 fatal          = False,
    #             ),
    #             print t.prompt, 'tb05b =', tb05b
    #             print

    #             self.sh.title('Toolbox output tb06')
    #             tb06 = toolbox.output(
    #                 role           = 'Ebauche',
    #                 local          = 'mb[member]/P[date:yymdh]_[cumul:hour]_[vconf]_[cutoff]',
    #                 experiment     = self.conf.xpid,
    #                 block          = self.conf.block,
    #                 geometry       = self.conf.domains,
    #                 cutoff         = 'production',
    #                 vconf          = '[geometry::area]',
    #                 #date           = [rundate.ymd6h, '{0:s}/+PT12H'.format(rundate.ymd6h)],
    #                 date           = rundate.ymd6h,
    #                 cumul          = footprints.util.rangex(self.conf.prv_terms),
    #                 nativefmt      = 'ascii',
    #                 kind           = 'guess',
    #                 model          = 'safran',
    #                 source_app     = self.conf.source_app,
    #                 source_conf    = self.conf.eps_conf,
    #                 namespace      = self.conf.namespace,
    #                 member         = footprints.util.rangex(self.conf.pearp_members),
    #                 fatal          = False,
    #             ),
    #             print t.prompt, 'tb06 =', tb06
    #             print

                rundate = rundate + Period(days=1)

            from vortex.tools.systems import ExecutionError
            raise ExecutionError('')
            pass<|MERGE_RESOLUTION|>--- conflicted
+++ resolved
@@ -172,13 +172,8 @@
                 self.sh.title('Toolbox output tb05a')
                 tb05a = toolbox.output(
                     role           = 'Ebauche',
-<<<<<<< HEAD
                     #local          = 'mb[date::day]/P[date:yymdh]_[cumul:hour]_[vconf]_assimilation',
                     local          = 'mb0[date::dd]/ARPEGE[date::ymdh]_[cumul::hour]',
-=======
-                    # local          = 'mb[date::day]/P[date:yymdh]_[cumul:hour]_[vconf]_assimilation',
-                    local          = 'mb0[date::dd]/ARPEGE[date::ymdh]_[term::hour]',
->>>>>>> 05e18f7b
                     geometry       = self.conf.domains,
                     vconf          = '[geometry::area]',
                     cutoff         = 'assimilation',
