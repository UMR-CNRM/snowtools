--- conflicted
+++ resolved
@@ -6,12 +6,6 @@
 # Modified Léo Viallon-Galinier 22 oct 2021
 # Script simplifié pour obtenir un format obs.csv depuis la BDCLIM
 
-<<<<<<< HEAD
-import sys
-
-from snowtools.scripts.extract.obs.extract_obs import question
-
-=======
 import argparse
 import os
 
@@ -29,7 +23,6 @@
 parser.add_argument("--tx", action="store_true", default=False, help="Produce TX output (one by month)")
 parser.add_argument("--tt", action="store_true", default=False, help="Produce T output at hour timestep")
 args = parser.parse_args()
->>>>>>> 3285d770
 
 if not os.path.isdir(args.output):
     os.mkdir(args.output)
