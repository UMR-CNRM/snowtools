#!/usr/bin/env python3
# -*- coding: utf-8 -*-
"""
# Extraction des masques dans BDLIM
"""
import os
import re
<<<<<<< HEAD
import csv
from lxml import etree as ET
# import xml.etree.ElementTree as ET

from snowtools.evals.extract.extract_rr_mens import question


if __name__ == "__main__":

    # Extraction des masques dans la BDCLIM
    # ---------------------------------------------------------------------------

    question1 = question("question_masques.q")
    question1.set_fileout("MASQUES.obs")
    question1.set_varout(["NUM_POSTE", "AZIMUT", "ELEVATION"])
    question1.set_tables(["MASQUE_NIVO"])
    question1.set_order(["num_poste", "azimut"])
    question1.run()

    # Lecture du fichier extrait de la BDCLIM
    list_mask_in_bdclim = []
    objcsv = open("MASQUES.obs", "r")
    r = csv.reader(objcsv, delimiter="|", skipinitialspace=True)
    azim = {}
    mask = {}
    source = {}
    for row in r:
        print(row)
        if re.match("^\d{7}$", row[0]):
            code = "0" + row[0]
        else:
            code = row[0]
        if code not in list(mask.keys()):
            azim[code] = []
            mask[code] = []
            list_mask_in_bdclim.append(code)
            source[code] = "BDCLIM"
        azim[code].append(row[1])
        mask[code].append(row[2])

    objcsv.close()

    # Lecture de la liste des postes mal géolocalisés pour ne pas les prendre en compte
    # ---------------------------------------------------------------------------
    list_mal_geolocalises = []
    objcsv = open(os.environ["SNOWTOOLS_CEN"] + "/DATA/liste_malgeolocalises.txt", "r")
    r = csv.reader(objcsv, delimiter=" ", skipinitialspace=True)
    for row in r:
        if re.match("^\d{7}$", row[0]):
            code = "0" + row[0]
        else:
            code = row[0]
        list_mal_geolocalises.append(code)

    # Lecture du fichier obtenu par calcul des skylinesà partir du MNT
    # ---------------------------------------------------------------------------
    objcsv = open(os.environ["SNOWTOOLS_CEN"] + "/DATA/sta_skylines.csv", "r")

    r = csv.reader(objcsv, delimiter=" ", skipinitialspace=True)

    for row in r:
        print(row)
        if re.match("^\d{7}$", row[0]):
                code = "0" + row[0]
        else:
            code = row[0]

        if code in list_mask_in_bdclim or code in list_mal_geolocalises:
            continue

        if code not in list(mask.keys()):
            azim[code] = []
            mask[code] = []
            source[code] = "IGN"

        azim[code].append(row[1])
        mask[code].append("{:.2f}".format(float(row[2])))

    objcsv.close()

    # Ajout des données dans fichier METADATA.xml
    metadata = os.environ["SNOWTOOLS_CEN"] + "/DATA/METADATA.xml"
    savefile = os.environ["SNOWTOOLS_CEN"] + "/DATA/METADATA_save.xml"
    os.rename(metadata, savefile)
    parser = ET.XMLParser(remove_blank_text=True)
    tree = ET.parse(savefile, parser)
    root = tree.getroot()

    for site in root[1]:
        code = site.find("number").text.strip()
        if code in list(mask.keys()):
            attazim = ET.SubElement(site, "azimut")
            attmask = ET.SubElement(site, "mask")
            attsource = ET.SubElement(site, "source_mask")
            attazim.text = string.join(azim[code], ',')
            attmask.text = string.join(mask[code], ',')
            attsource.text = source[code]

    tree.write(metadata, pretty_print=True, encoding="utf-8")
=======
import xml.etree.ElementTree as ET
import csv

from snowtools.scripts.extract.obs.bdquery import question

# Extraction des masques dans la BDCLIM
# ---------------------------------------------------------------------------

question1 = question(
        listvar=["NUM_POSTE", "AZIMUT", "ELEVATION"],
        table="MASQUE_NIVO",
        listorder=["num_poste", "azimut"]
        )
question1.run(outputfile='MASQUES.obs')

# Lecture du fichier extrait de la BDCLIM
list_mask_in_bdclim = []
objcsv = open("MASQUES.obs", "r")
r = csv.reader(objcsv, delimiter=";", skipinitialspace=True)
azim = {}
mask = {}
source = {}
for row in r:
    print(row)
    if re.match("^\d{7}$", row[0]):
        code = "0" + row[0]
    else:
        code = row[0]
    if code not in list(mask.keys()):
        azim[code] = []
        mask[code] = []
        list_mask_in_bdclim.append(code)
        source[code] = "BDCLIM"
    azim[code].append(row[1])
    mask[code].append(row[2])

objcsv.close()

# Lecture de la liste des postes mal géolocalisés pour ne pas les prendre en compte
# ---------------------------------------------------------------------------
list_mal_geolocalises = []
objcsv = open(os.environ["SNOWTOOLS_CEN"] + "/DATA/liste_malgeolocalises.txt", "r")
r = csv.reader(objcsv, delimiter=" ", skipinitialspace=True)
for row in r:
    if re.match("^\d{7}$", row[0]):
        code = "0" + row[0]
    else:
        code = row[0]
    list_mal_geolocalises.append(code)

# Lecture du fichier obtenu par calcul des skylinesà partir du MNT
# ---------------------------------------------------------------------------
objcsv = open(os.environ["SNOWTOOLS_CEN"] + "/DATA/sta_skylines.csv", "r")

r = csv.reader(objcsv, delimiter=" ", skipinitialspace=True)

for row in r:
    print(row)
    if re.match("^\d{7}$", row[0]):
        code = "0" + row[0]
    else:
        code = row[0]

    if code in list_mask_in_bdclim or code in list_mal_geolocalises:
        continue

    if code not in list(mask.keys()):
        azim[code] = []
        mask[code] = []
        source[code] = "IGN"

    azim[code].append(row[1])
    mask[code].append("{:.2f}".format(float(row[2])))

objcsv.close()

# Ajout des données dans fichier METADATA.xml
metadata = os.environ["SNOWTOOLS_CEN"] + "/DATA/METADATA.xml"
savefile = os.environ["SNOWTOOLS_CEN"] + "/DATA/METADATA_save.xml"
os.rename(metadata, savefile)
# parser = ET.XMLParser(remove_blank_text=True)
# tree = ET.parse(savefile, parser)
tree = ET.parse(savefile)
root = tree.getroot()

for site in root[1]:
    code = site.find("number").text.strip()
    if code in list(mask.keys()):
        site[-1].tail = "\n      "
        attazim = ET.SubElement(site, "azimut")
        attmask = ET.SubElement(site, "mask")
        attsource = ET.SubElement(site, "source_mask")
        attazim.text = ','.join(azim[code])
        attmask.text = ','.join(mask[code])
        attsource.text = source[code]
        attazim.tail = "\n      "
        attmask.tail = "\n      "
        attsource.tail = "\n    "


tree.write(metadata, encoding="utf-8")
>>>>>>> 3285d770
<|MERGE_RESOLUTION|>--- conflicted
+++ resolved
@@ -5,107 +5,6 @@
 """
 import os
 import re
-<<<<<<< HEAD
-import csv
-from lxml import etree as ET
-# import xml.etree.ElementTree as ET
-
-from snowtools.evals.extract.extract_rr_mens import question
-
-
-if __name__ == "__main__":
-
-    # Extraction des masques dans la BDCLIM
-    # ---------------------------------------------------------------------------
-
-    question1 = question("question_masques.q")
-    question1.set_fileout("MASQUES.obs")
-    question1.set_varout(["NUM_POSTE", "AZIMUT", "ELEVATION"])
-    question1.set_tables(["MASQUE_NIVO"])
-    question1.set_order(["num_poste", "azimut"])
-    question1.run()
-
-    # Lecture du fichier extrait de la BDCLIM
-    list_mask_in_bdclim = []
-    objcsv = open("MASQUES.obs", "r")
-    r = csv.reader(objcsv, delimiter="|", skipinitialspace=True)
-    azim = {}
-    mask = {}
-    source = {}
-    for row in r:
-        print(row)
-        if re.match("^\d{7}$", row[0]):
-            code = "0" + row[0]
-        else:
-            code = row[0]
-        if code not in list(mask.keys()):
-            azim[code] = []
-            mask[code] = []
-            list_mask_in_bdclim.append(code)
-            source[code] = "BDCLIM"
-        azim[code].append(row[1])
-        mask[code].append(row[2])
-
-    objcsv.close()
-
-    # Lecture de la liste des postes mal géolocalisés pour ne pas les prendre en compte
-    # ---------------------------------------------------------------------------
-    list_mal_geolocalises = []
-    objcsv = open(os.environ["SNOWTOOLS_CEN"] + "/DATA/liste_malgeolocalises.txt", "r")
-    r = csv.reader(objcsv, delimiter=" ", skipinitialspace=True)
-    for row in r:
-        if re.match("^\d{7}$", row[0]):
-            code = "0" + row[0]
-        else:
-            code = row[0]
-        list_mal_geolocalises.append(code)
-
-    # Lecture du fichier obtenu par calcul des skylinesà partir du MNT
-    # ---------------------------------------------------------------------------
-    objcsv = open(os.environ["SNOWTOOLS_CEN"] + "/DATA/sta_skylines.csv", "r")
-
-    r = csv.reader(objcsv, delimiter=" ", skipinitialspace=True)
-
-    for row in r:
-        print(row)
-        if re.match("^\d{7}$", row[0]):
-                code = "0" + row[0]
-        else:
-            code = row[0]
-
-        if code in list_mask_in_bdclim or code in list_mal_geolocalises:
-            continue
-
-        if code not in list(mask.keys()):
-            azim[code] = []
-            mask[code] = []
-            source[code] = "IGN"
-
-        azim[code].append(row[1])
-        mask[code].append("{:.2f}".format(float(row[2])))
-
-    objcsv.close()
-
-    # Ajout des données dans fichier METADATA.xml
-    metadata = os.environ["SNOWTOOLS_CEN"] + "/DATA/METADATA.xml"
-    savefile = os.environ["SNOWTOOLS_CEN"] + "/DATA/METADATA_save.xml"
-    os.rename(metadata, savefile)
-    parser = ET.XMLParser(remove_blank_text=True)
-    tree = ET.parse(savefile, parser)
-    root = tree.getroot()
-
-    for site in root[1]:
-        code = site.find("number").text.strip()
-        if code in list(mask.keys()):
-            attazim = ET.SubElement(site, "azimut")
-            attmask = ET.SubElement(site, "mask")
-            attsource = ET.SubElement(site, "source_mask")
-            attazim.text = string.join(azim[code], ',')
-            attmask.text = string.join(mask[code], ',')
-            attsource.text = source[code]
-
-    tree.write(metadata, pretty_print=True, encoding="utf-8")
-=======
 import xml.etree.ElementTree as ET
 import csv
 
@@ -130,7 +29,7 @@
 source = {}
 for row in r:
     print(row)
-    if re.match("^\d{7}$", row[0]):
+    if re.match('^\d{7}$', row[0]):
         code = "0" + row[0]
     else:
         code = row[0]
@@ -206,5 +105,4 @@
         attsource.tail = "\n    "
 
 
-tree.write(metadata, encoding="utf-8")
->>>>>>> 3285d770
+tree.write(metadata, encoding="utf-8")