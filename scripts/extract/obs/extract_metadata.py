#!/usr/bin/env python3
# -*- coding: utf-8 -*-

"""
# Extraction des données d'observation depuis la BDCLIM
# Matthieu Lafaysse 10 sept 2014
# Script simplifié pour obtenir un format obs.csv depuis la BDCLIM

"""

import sys
import os
import csv

<<<<<<< HEAD
from snowtools.evals.extract.extract_obs import question
=======
from snowtools.scripts.extract.obs.bdquery import question
>>>>>>> 3285d770


def usage():
    print("USAGE extract_metadata.py LIST_STATIONS")
    sys.exit(1)


if __name__ == "__main__":

    if len(sys.argv) != 2:
        usage()

    objcsv = open(sys.argv[1], "r")
    r = csv.reader(objcsv, delimiter=" ", skipinitialspace=True)

    fichierout = open("metadata_malgeo.csv", "w")

    writer = csv.writer(fichierout)

    for row in r:
        station = row[0].strip()

        question1 = question(
                listvar=["num_poste", "type_poste", "datdeb", "datfin"],
                table="HIST_TYPE_POSTE",
                listconditions=[
                    "NUM_POSTE = " + station
                    ]
                )
        question1.run(outputfile=station + '.hist')

    objcsv.close()
    os.system("sleep 10")

    objcsvbis = open(sys.argv[1], "r")
    rbis = csv.reader(objcsvbis, delimiter=" ", skipinitialspace=True)

    for row in rbis:
        station = row[0].strip()

        objcsv2 = open(station + ".hist", "r")
        info = csv.reader(objcsv2, delimiter=";", skipinitialspace=True)
        for rowinfo in info:
            pass

        print(station, rowinfo)
        writer.writerow(row[0:5] + rowinfo[1:])
        objcsv2.close()

    objcsvbis.close()
    fichierout.close()

    # Fichier final<|MERGE_RESOLUTION|>--- conflicted
+++ resolved
@@ -12,11 +12,7 @@
 import os
 import csv
 
-<<<<<<< HEAD
-from snowtools.evals.extract.extract_obs import question
-=======
 from snowtools.scripts.extract.obs.bdquery import question
->>>>>>> 3285d770
 
 
 def usage():
