#!/usr/bin/env python3
# -*- coding: utf-8 -*-
"""
Created on 5 feb. 2019

@author: cluzetb

perform local tests/dev of SODA based on :
    - set of prep files from an openloop
    - opt : set of REAL observations OR generate synthetical observations.

<<<<<<< HEAD
'''
=======
"""
>>>>>>> 3285d770
import sys
import time
import os
from optparse import OptionParser
<<<<<<< HEAD

=======
>>>>>>> 3285d770
from snowtools.assim.utilcrocO import read_conf
from snowtools.assim.CrocOrun import CrocOrun
usage = 'crocO --opts'


def parse_options(arguments):

    parser = OptionParser(usage)

    parser.add_option("--xpid",
                      type="string", action="store", dest="xpid", default=None,
                      help="xpid of the soda-vortex task ")
    parser.add_option("-d",
                      action='store', type='string', dest='dates', default=None,
                      help="specify assimilation dates to try")
    # parser.add_option("--evid",
    #                   action="store", type="string", dest="evid", default="",
    #                   help="xpev (useful for pickle save")
    parser.add_option("--vapp",
                      action="store", type="string", dest="vapp", default='s2m',
                      help="vapp of the soda-vortex task")
    parser.add_option("--vconf",
                      action="store", type="string", dest="vconf", default='12',
                      help="vconf of the soda-vortex task")
    # parser.add_option("--user",
    #                   action='store', type='string', dest='user', default='cluzetb',
    #                   help= 'user where to find the files')
    parser.add_option("--todo",
                      action='store', type='string', dest='todo', default=None,
                      help='type of evaluation')
    parser.add_option("--nmembers",
                      action='store', type=int, dest='nmembers', default=35,
                      help='nb members for post proc.')
    parser.add_option("--distr",
                      action='store_true', dest='distr', default=False,
                      help='specify if your simulation is distributed or not')
    parser.add_option("--vars", type='string', action="callback", callback=callvars, default='all',
                      help="specify analysis variables separated by commas : b1,b.., b7 for MODIS bands, scf, "
                           "DEP for snowdepth")
    parser.add_option("--fact", type=float, action='callback', callback=callvars, default=1.,
                      help=' set multiplicative factors for the observation errors')
    parser.add_option("--classesS", type='string', action="callback", callback=callvars, default='0,20,40',
                      help="specify analyzed slope classes ex : 0,20,40")
    parser.add_option("--classesA", type='string', action="callback", callback=callvars, default='all',
                      help="specify analyzed aspect classes ex : N,NE,E,SE,S,SO")
    parser.add_option("--classesE", type='string', action="callback", callback=callvars, default='all',
                      help="specify analyzed elev classes ex : 1800,2100,2400,2700")
    parser.add_option("-o",
                      action='store', type='string', dest='saverep', default="",
                      help='name of the postproc/type_of_anal/ without /')
    parser.add_option("--mpi",
                      action='store_true', dest='mpi', default=False,
                      help='activate MPI for soda')
    parser.add_option("--sodadistr",
                      action='store_true', dest='sodadistr', default=False,
                      help='activate distributed assim instead of semi-distr.')
    parser.add_option('--synth',
                      action='store', dest='synth', type=int, default=None,
                      help='choose member as a synthetic observation. TODO : 0 for random.')
    parser.add_option('--sensor',
                      action='store', dest='sensor', type='string', default=None,
                      help='provide sensor name for OBS reading (MODIS, pleiades...).')
    (options, args) = parser.parse_args(arguments)

    del args

    return options


def callvars(option, opt, value, parser):
    setattr(parser.values, option.dest, value.split(','))


def execute(args):
    options = parse_options(args)
    if 'VORTEXPATH' not in os.environ.keys():
        raise Exception('you must export VORTEXPATH to the root of your local vortex xps.')
    else:
        options.vortexpath = os.environ['VORTEXPATH']
    rootdir = options.vortexpath + '/' + options.vapp + '/' + options.vconf + '/'
    conf = read_conf(rootdir + options.xpid + '/conf/' + options.vapp + '_' + options.vconf + '.ini')
    run = CrocOrun(options, conf)
    if options.todo == 'corr':
        pass
    else:
        run.run()
    if options.todo is not None:
        run.post_proc(options)


if __name__ == '__main__':
    start_time = time.time()
    execute(sys.argv)
    elapsed_time = time.time() - start_time
    print(elapsed_time)<|MERGE_RESOLUTION|>--- conflicted
+++ resolved
@@ -9,21 +9,15 @@
     - set of prep files from an openloop
     - opt : set of REAL observations OR generate synthetical observations.
 
-<<<<<<< HEAD
-'''
-=======
 """
->>>>>>> 3285d770
 import sys
 import time
 import os
 from optparse import OptionParser
-<<<<<<< HEAD
 
-=======
->>>>>>> 3285d770
 from snowtools.assim.utilcrocO import read_conf
 from snowtools.assim.CrocOrun import CrocOrun
+
 usage = 'crocO --opts'
 
 
