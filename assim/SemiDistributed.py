# -*- coding: utf-8 -*-
"""
Created on 5 févr. 2019

@author: cluzetb
Module for preparing/faking/ observations within crocO framework

"""
import os
import shutil
<<<<<<< HEAD
import random

import netCDF4
import numpy as np

=======
import netCDF4
import numpy as np
import random
>>>>>>> 3285d770
from snowtools.assim.utilcrocO import Pgd, convertdate
from snowtools.assim.utilcrocO import setlistvars_obs, setlistvars_var, setSubsetclasses,\
    dictvarsPrep, dictvarsWrite


class SemiDistributed(object):
    """
    class for semi-distributed files (obs or PREP) bound to a geometry described by a pgd in current crocOdir
    """
    _abstract = True
    
    def __init__(self, pgdPath = 'PGD.nc'):
        self.pgd = Pgd(pgdPath)
        self.isloaded = False

    def load(self):
        if not self.isloaded:
            dd = netCDF4.Dataset(self.sodaName)
            self.data = dict()
            for var in self.listvar:
                self.data[var] = dd.variables[self.loadDict[var]][:]
            dd.close()
            self.isloaded = True


class Obs(SemiDistributed):
    """
    class attached to an observation file, either synthetical or real

    """
    _abstract = True

    def __init__(self, date, options):
        SemiDistributed.__init__(self)
        self.options = options
        self.sodaName = 'OBSERVATIONS_' + convertdate(date).strftime('%y%m%dH%H') + '.nc'
        
        # set list of vars
        #self.listvar = setlistvars_obs(options.vars)
        if type(options.vars) is not list:
            self.listvar = [options.vars]
        else:
            self.listvar = options.vars
        # self.listvars_write = setlistvars_obs(options.vars)
        
    def prepare(self):
        # if not os.path.exists(self.sodaName):
        #    shutil.copyfile(self.path, self.sodaName)

        self.load_raw()
        self.check_format()
        self.create_new(self.options)
        self.close()

    def load_raw(self):
        self.Raw = netCDF4.Dataset(self.path, 'r')
    
    def check_format(self):
        pass
    
    def create_new(self, options):
        self.New = netCDF4.Dataset(self.sodaName, 'w')
        if options.distr is False:
            _, mask = self.subset_classes(self.pgd, options)
            self.copydimsvars(self.Raw, self.New, self.listvar, mask=mask)
            self.computeratio(self.Raw, self.New, self.listvar, mask=mask)
        
        else:
            self.copydimsvars(self.Raw, self.New, self.listvar,)

    def subset_classes(self, pgd, options):
        """
        in the SODA copy of the observation file, remove classes where the assim shouldn't be performed
        """
        if options.distr is True:
            mask = None
        else:
            subset, mask = setSubsetclasses(pgd, options.classesE, options.classesA, options.classesS)
        return subset, mask
    
    def copydimsvars(self, Raw, New, nameVars, mask = None):
        """
        BC 5/02/19 from maskSentinel2.py
        copy nameVars from Raw to New netCDF Datasets (and copy dims before)
        /!\ only for vars that already exist in Raw

        """
        for dimName, dim in Raw.dimensions.iteritems():
            New.createDimension(dimName, len(dim) if not dim.isunlimited() else None)
        for name in nameVars:  # name in arg format (b*, r**...)
            # print name
            # print Raw.variables.keys()
            prepName = self.dictVarsRead[name]
            writeName = self.dictVarsWrite[name]
            if prepName in Raw.variables.keys():  # if var exists in Raw (and if it is not a ratio)
                var = Raw.variables[prepName]
                tmp = New.createVariable(writeName, 'float', var.dimensions)
                # copy attributes
                tmp.setncatts({k: var.getncattr(k) for k in var.ncattrs()})
                # for k in var.ncattrs():
                #     print k
                # raise Exception
                if mask is None:
                    tmp[:] = var[:]
                else:
                    print(np.shape(tmp))
                    print(np.shape(mask))
                    tmp[0, mask] = var[0, mask] * (0.05 + np.random.rand(np.shape(var[0, mask])[0]))
                    print(np.shape(np.invert(np.squeeze(mask))))
                    tmp[0, np.invert(np.squeeze(mask))] = np.nan  # I'd rather set it to fillValue but it is not
                    # understood by SODA as far as I know
        
    def close(self):
        self.Raw.close()
        self.New.close()


class Synthetic(Obs):
    """
    Class describing synthetic obs
    """  
    def __init__(self, xpiddir, date, options, nmembers=35):
        """
        Constructor
        """
        Obs.__init__(self, date, options)
        
        self.date = date
        if options.synth > 0:
            self.path = xpiddir + 'mb{0:04d}'.format(options.synth) + '/bg/PREP_' + date + '.nc'
            self.ptinom = 'synth' + 'mb{0:04d}'.format(options.synth)
        else:
            # randomly draw a member
            draw = random.choice(range(1, options.nmembers+1))
            self.path = xpiddir + 'mb{0:04d}'.format(draw) + '/bg/PREP_' + date + '.nc'
            self.ptinom = 'synth' + 'mb{0:04d}'.format(draw)
        # if 'DEP' not in self.listvar: # I think I managed to make it work without these two lines...to check.
        #    self.listvar.append('DEP')  # add total DEP
        self.dictVarsRead = dictvarsPrep()
        self.dictVarsWrite = dictvarsWrite()
        self.loadDict = dictvarsWrite()
        self.isloaded = False
 
    def computeratio(self, Raw, New, nameVars, mask = None):
        listrat = [r for r in nameVars if 'R' in r]
        
        for r in listrat:
            varnum = Raw.variables['B' + r[1]]
            varden = Raw.variables['B' + r[2]]
            tmp = New.createVariable(r, 'float', varnum.dimensions)
            if mask is None:
                tmp[:] = varnum[:] / varden[:]
            else:
                tmp[mask] = varnum[mask] / varden[mask]
                tmp[np.invert(mask)] = np.nan


class Real(Obs):
    """
    Class describing real obs
    TODO : pursue implementation
    """
    def __init__(self, xpidobsdir, date, options):
        """
        Constructor
        """
        Obs.__init__(self, date, options)
        self.path = xpidobsdir + 'obs_' + options.sensor + '_' + options.vconf + '_' + date + '.nc'
        
        self.dictVarsRead = dictvarsWrite()
        self.dictVarsWrite = dictvarsWrite()
        self.loadDict = dictvarsWrite()
        self.isloaded = False


class Prep(SemiDistributed):
    """
    class describing Prep (background) and/or analysis 
    """
    _abstract = True

    def __init__(self, options):
        SemiDistributed.__init__(self)
        self.options = options
        self.listvar = options.vars
        if 'DEP' not in self.listvar:
            self.listvar.append('DEP') 
        self.listvar_soda = setlistvars_var(options.vars)
        self.dictVarsRead = dictvarsPrep()
        self.dictVarsWrite = dictvarsWrite()
        self.loadDict = dictvarsPrep()


class PrepBg(Prep):
    def __init__(self, date, mbid, options):
        Prep.__init__(self, options)
        self.date = date
        self.ptinom = 'bg' + str(mbid)
        self.sodaName = 'PREP_' + convertdate(date).strftime('%y%m%dH%H') + '_PF_ENS' + str(mbid) + '.nc'
        
        
class PrepAn(Prep):
    def __init__(self, date, mbid, options):
        Prep.__init__(self, options)
        self.date = date
        self.ptinom = 'an' + str(mbid)
        self.sodaName = 'SURFOUT' + str(mbid) + '.nc'


class PrepAbs(Prep):
    """
    class describing abstract prep-like objects ( computed from prep, not bound to a specific file)
    e.g. medians, covariance etc.
    """
    def __init__(self, date, options, ptinom):
        Prep.__init__(self, options)
        self.date = date
        self.ptinom = ptinom<|MERGE_RESOLUTION|>--- conflicted
+++ resolved
@@ -7,18 +7,11 @@
 
 """
 import os
-import shutil
-<<<<<<< HEAD
 import random
 
 import netCDF4
 import numpy as np
 
-=======
-import netCDF4
-import numpy as np
-import random
->>>>>>> 3285d770
 from snowtools.assim.utilcrocO import Pgd, convertdate
 from snowtools.assim.utilcrocO import setlistvars_obs, setlistvars_var, setSubsetclasses,\
     dictvarsPrep, dictvarsWrite
