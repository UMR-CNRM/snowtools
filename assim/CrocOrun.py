# -*- coding: utf-8 -*-
"""
Created on 5 févr. 2019

@author: cluzetb, inspired on SodaXP, test_PF.py and snowtools_git/tasks/runs.py from Lafaysse
"""
import os
<<<<<<< HEAD
import datetime
import shutil

import numpy as np
import matplotlib.pyplot as plt

from bronx.datagrip.namelist import NamelistParser
from snowtools.assim.SemiDistributed import Synthetic, Real, PrepBg, PrepAbs
from snowtools.assim.utilcrocO import convertdate
from snowtools.assim.utilcrocO import setlistvars_obs, setlistvars_var, set_errors, set_factors, setSubsetclasses
from snowtools.assim.plotcrocO import Pie
from snowtools.assim.Ensemble import PrepEnsBg, PrepEnsAn
from snowtools.assim.Operators import PrepEnsOperator
from snowtools.assim.PostCroco import PostCroco
=======
import numpy as np
import shutil

from snowtools.assim.utilcrocO import convertdate
from snowtools.assim.utilcrocO import setlistvars_obs, setlistvars_var, set_errors, set_factors
from bronx.datagrip.namelist import NamelistParser
from snowtools.assim.PostCroco import PostCroco
from snowtools.assim.SemiDistributed import Synthetic, Real

>>>>>>> 3285d770

class CrocOrun(object):
    """
    Class for local soda test
    """

    def __init__(self, options, conf):

        self.options = options
        self.options.dates = [self.options.dates]
        self.conf = conf
        self.xpiddir = self.options.vortexpath + '/s2m/' + self.options.vconf + '/' + self.options.xpid + '/'
        self.xpidobsdir = self.options.vortexpath + '/s2m/' + self.options.vconf + '/obs/' + self.options.sensor + '/'
        self.crocodir = self.xpiddir + 'crocO/'
        if isinstance(self.conf.assimdates, str):
            self.conf.assimdates = [str(self.conf.assimdates)]
        else:
            self.conf.assimdates = map(str, self.conf.assimdates)
        self.mblist = ['mb{0:04d}'.format(mb) for mb in range(1, 36)]
        
        if self.options.mpi is True:  # for cesar, change here the day you want to test mpi
            self.exesurfex = '/home/cluzetb/SURFEX_V81/cen_release/exe_mpi/'
        else:
            self.exesurfex = os.environ['EXESURFEX']
        
        # setup all dirs
        self.setup()
        
    def setup(self):
        if not os.path.exists(self.crocodir):
            os.mkdir(self.crocodir)
        os.chdir(self.crocodir)
        if not os.path.exists(self.options.saverep):
            os.mkdir(self.options.saverep)
        os.chdir(self.options.saverep)
        for dd in self.options.dates:
            if dd in self.conf.assimdates:
                if os.path.exists(dd):
                    shutil.rmtree(dd)
                os.mkdir(dd)
                self.prepare_sodaenv(dd)
            else:
                print('prescribed date ' + dd + 'does not exist in the experiment, remove it.')
                print(self.conf.assimdates)
                self.options.dates.remove(dd)

    def prepare_sodaenv(self, path):
        """
        set soda environment for each date (=path): -PGD, links to preps, namelist, ecoclimap etc.
        """
        
        os.chdir(path)
        # Prepare the PGD and PREP for assim
        dateAssSoda = convertdate(path).strftime('%y%m%dH%H')
        for imb, mb in enumerate(self.mblist):
            if not os.path.exists('PREP_' + path + '_PF_ENS' + str(imb + 1) + '.nc'):
                os.symlink(self.xpiddir + mb + '/bg/PREP_' + path + '.nc', 'PREP_' + dateAssSoda + '_PF_ENS' +
                           str(imb + 1) + '.nc')
        if not os.path.exists('PREP.nc'):
            os.symlink('PREP_' + dateAssSoda + '_PF_ENS1.nc', 'PREP.nc')
        if not os.path.exists('PGD.nc'):
            os.symlink(self.options.vortexpath + '/s2m/' + self.options.vconf + '/spinup/pgd/PGD_' +
                       self.options.vconf + '.nc', 'PGD.nc')

        # Prepare and check the namelist (LWRITE_TOPO must be false for SODA)
        if not os.path.exists('OPTIONS.nam'):
            shutil.copyfile(self.xpiddir + 'conf/namelist.surfex.foo', 'OPTIONS_base.nam')
        self.check_namelist_soda(self.options)

        # prepare ecoclimap binaries
        if not os.path.exists('ecoclimapI_covers_param.bin'):
            os.symlink(self.exesurfex + '/../MY_RUN/ECOCLIMAP/ecoclimapI_covers_param.bin',
                       'ecoclimapI_covers_param.bin')
            os.symlink(self.exesurfex + '/../MY_RUN/ECOCLIMAP/ecoclimapII_eu_covers_param.bin',
                       'ecoclimapII_eu_covers_param.bin')
            # flanner stuff
            os.symlink(self.exesurfex + '/../MY_RUN//DATA/CROCUS/drdt_bst_fit_60.nc', 'drdt_bst_fit_60.nc')
        if not os.path.exists('soda.exe'):
            os.symlink(self.exesurfex + '/SODA', 'soda.exe')

        # prepare (get or fake) the obs
        self.prepare_obs(path)
        os.chdir('..')

    def check_namelist_soda(self, options):
        """
        - check consistency between the prescribed assim vars and what is written in the namelist
        - check and change LWRITE_TOPO to .FALSE.
        """
        pass
        n = NamelistParser()
        N = n.parse('OPTIONS_base.nam')
        # LWRITE_TOPO must be false if we want ISBA_ANALYSIS.out to write
        print('force LWRITE_TOPO to .FALSE.')
        N['NAM_IO_OFFLINE'].LWRITE_TOPO = False
        
        # update assim vars in the namelist
        # NAM_ENS
        N['NAM_ENS'].NENS = options.nmembers
        
        # NAM_OBS
        sodaobs = setlistvars_obs(options.vars)
        if 'NAM_OBS' not in N.keys():
            N.newblock('NAM_OBS')
        if 'NAM_VAR' not in N.keys():
            N.newblock('NAM_VAR')
        if 'NAM_ASSIM' not in N.keys():
            N.newblock('NAM_ASSIM')
            
        N['NAM_OBS'].NOBSTYPE = np.size(sodaobs)
        N['NAM_OBS'].COBS_M = sodaobs
        N['NAM_OBS'].XERROBS_M = set_errors(sodaobs)
        N['NAM_OBS'].XERROBS_FACTOR_M = set_factors(sodaobs, options.fact)
        N['NAM_OBS'].NNCO = [1] * len(sodaobs)
        N['NAM_OBS'].CFILE_FORMAT_OBS = "NC    "

        # NAM_VAR
        sodavar = setlistvars_var(options.vars)
        N['NAM_VAR'].NVAR = N['NAM_OBS'].NOBSTYPE
        N['NAM_VAR'].CVAR_M = sodavar
        N['NAM_VAR'].NNCV = N['NAM_OBS'].NNCO
        
        # NAM_ASSIM
        N['NAM_ASSIM'].LSEMIDISTR_CROCUS = not(options.sodadistr)
        N['NAM_ASSIM'].LASSIM = True
        N['NAM_ASSIM'].CASSIM_ISBA = 'PF   '
        
        N['NAM_ASSIM'].LEXTRAP_SEA = False
        N['NAM_ASSIM'].LEXTRAP_WATER = False
        N['NAM_ASSIM'].LEXTRAP_NATURE = False
        N['NAM_ASSIM'].LWATERTG2 = True
        
        namSURFEX = open('OPTIONS.nam', 'w')
        namSURFEX.write(N.dumps())
        namSURFEX.close()
        
    def prepare_obs(self, date):
        """
        
        """
        if self.options.synth is not None:
            # synthetic obs is generated from mbsynth at time date
            self.obs = Synthetic(self.xpiddir, date, self.options)
        else:
            # real obs are obtained in xpidobsdir
            self.obs = Real(self.xpidobsdir, date, self.options)
        self.obs.prepare()
        
    def run(self):
        """spawn soda in each date repertory"""
        os.system('ulimit -s unlimited')
        for dd in self.options.dates:
            os.chdir(dd)
            os.system('./soda.exe')
            os.chdir('..')

    def post_proc(self, options):
        postp = PostCroco(self.xpiddir, self.xpidobsdir, options)
        postp.run()
<|MERGE_RESOLUTION|>--- conflicted
+++ resolved
@@ -5,12 +5,9 @@
 @author: cluzetb, inspired on SodaXP, test_PF.py and snowtools_git/tasks/runs.py from Lafaysse
 """
 import os
-<<<<<<< HEAD
-import datetime
 import shutil
 
 import numpy as np
-import matplotlib.pyplot as plt
 
 from bronx.datagrip.namelist import NamelistParser
 from snowtools.assim.SemiDistributed import Synthetic, Real, PrepBg, PrepAbs
@@ -20,17 +17,7 @@
 from snowtools.assim.Ensemble import PrepEnsBg, PrepEnsAn
 from snowtools.assim.Operators import PrepEnsOperator
 from snowtools.assim.PostCroco import PostCroco
-=======
-import numpy as np
-import shutil
 
-from snowtools.assim.utilcrocO import convertdate
-from snowtools.assim.utilcrocO import setlistvars_obs, setlistvars_var, set_errors, set_factors
-from bronx.datagrip.namelist import NamelistParser
-from snowtools.assim.PostCroco import PostCroco
-from snowtools.assim.SemiDistributed import Synthetic, Real
-
->>>>>>> 3285d770
 
 class CrocOrun(object):
     """
