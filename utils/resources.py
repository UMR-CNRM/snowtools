--- conflicted
+++ resolved
@@ -12,11 +12,8 @@
 import os
 import shutil
 import datetime
-<<<<<<< HEAD
-
-=======
+
 # take care "snowtools" necessary in import for exception catching by vortex
->>>>>>> 3285d770
 from snowtools.utils.FileException import FileNameException, DirNameException
 
 
