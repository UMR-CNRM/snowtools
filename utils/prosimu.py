#! /usr/bin/env python
# -*- coding: utf-8 -*-

'''
Created on 4 oct. 2012

@author: lafaysse
'''
import os
import netCDF4
import numpy as np
import sys
from .FileException import FileNameException, FileOpenException, VarNameException, TimeException

# Fichier PRO.nc issu d'une simulation SURFEX post-traitée


class prosimu():
    def __init__(self, path, ncformat='NETCDF3_CLASSIC', openmode='r'):

        if type(path) is list:
            for fichier in path:
                if not os.path.isfile(fichier):
                    raise FileNameException(fichier)

                else:
                    tempdataset = netCDF4.Dataset(fichier, "a")
                    if "time" in list(tempdataset.variables.keys()):
                        tempdataset.variables["time"].calendar = "standard"
                    tempdataset.close()

            self.dataset = netCDF4.MFDataset(path, "r")
            self.path = path[0]
            self.mfile = 1

        # Vérification du nom du fichier
        elif os.path.isfile(path):
            self.path = path
            self.mfile = 0
            try:
                if openmode == "w":
                    self.dataset = netCDF4.Dataset(path, openmode, format=ncformat)
                else:
                    self.dataset = netCDF4.Dataset(path, openmode)
            except Exception:
                raise FileOpenException(path)
        else:
            print("I am going to crash because there is a filename exception")
            print(path)
            print(type(path))
            raise FileNameException(path)

    def format(self):
        try:
            return self.dataset.data_model
        except AttributeError:
            print("WARNING : old version of netCDF4 module. We cannot check the format of your forcing file. We assume that you provide a NETCDF3_CLASSIC file.")
            return 'NETCDF3_CLASSIC'

    def listdim(self):
        return self.dataset.dimensions.copy()

    def listvar(self):
        return list(self.dataset.variables.keys())

    def getlendim(self, dimname):
        return len(self.dataset.dimensions[dimname])

    def getdimvar(self, varname):
        return np.array(self.dataset.variables[varname].dimensions)

    def getrankvar(self, varname):
        return len(self.dataset.variables[varname].shape)

    def listattr(self, varname):
        return self.dataset.variables[varname].ncattrs()

    def getattr(self, varname, attname):
        return getattr(self.dataset.variables[varname], attname)

    def gettypevar(self, varname):
        return self.dataset.variables[varname].dtype

    def getfillvalue(self, varname):
        if hasattr(self.dataset.variables[varname], "_FillValue"):
            return self.dataset.variables[varname]._FillValue
        else:
            return None

    def infovar(self, varname):
        # Vérification du nom de la variable
        if varname not in self.listvar():
            raise VarNameException(varname, self.path)

        return self.gettypevar(varname), self.getrankvar(varname), self.getdimvar(varname), self.getfillvalue(varname), self.listattr(varname)

    def readtime_for_copy(self):
        time = self.dataset.variables["time"]
        return time, time.units

    def readtime(self):
        # Vérification du nom de la variable
        if "time" not in list(self.dataset.variables.keys()):
            raise VarNameException("time", self.path)

        if(self.mfile == 1):
            time_base = self.dataset.variables["time"]
            time_base.calendar = 'standard'
            time = netCDF4.MFTime(time_base)
#             time=time_base
        else:
            time = self.dataset.variables["time"]

        return np.array(netCDF4.num2date(time[:], time.units))

    def extract(self, varname, var, selectpoint=-1, removetile=True, hasTime = True):

        if removetile:
            vardims = self.dataset.variables[varname].dimensions
            needremovetile = "tile" in vardims or 'Number_of_Tile' in vardims or 'Number_of_Patches' in vardims
        else:
            needremovetile = False
        print('DEBUG')
        print(var.shape)
        rank = len(var.shape)
        if hasTime is True:
            if selectpoint == -1:
                if needremovetile:
                    if rank == 1:
                        # Pour cas de la variable tile dans comparaisons automatiques
                        var_extract = var[0]
                    if rank == 2:
                        var_extract = var[:, 0]
                    elif rank == 3:
                        var_extract = var[:, 0, :]
                    elif rank == 4:
                        var_extract = var[:, 0, :, :]
                    elif rank == 5:
                        var_extract = var[:, 0, :, :, :]
                else:
                    if rank == 0:
                        var_extract = var
                    elif rank == 1:
                        var_extract = var[:]
                    elif rank == 2:
                        var_extract = var[:, :]
                    elif rank == 3:
                        var_extract = var[:, :, :]
                    elif rank == 4:
                        var_extract = var[:, :, :, :]
                    elif rank == 5:
                        var_extract = var[:, :, :, :, :]
            else:
                if needremovetile:
                    if rank == 1:
                        # Pour cas de la variable tile dans comparaisons automatiques
                        var_extract = var[0]
                    elif rank == 3:
                        var_extract = var[:, 0, selectpoint]
                    elif rank == 4:
                        var_extract = var[:, 0, :, selectpoint]
                    elif rank == 5:
                        var_extract = var[:, 0, :, :, selectpoint]
                else:
                    if rank == 0:
                        var_extract = var
                    elif rank == 1:
                        var_extract = var[selectpoint]
                    elif rank == 2:
                        var_extract = var[:, selectpoint]
                    elif rank == 3:
                        var_extract = var[:, :, selectpoint]
                    elif rank == 4:
                        var_extract = var[:, :, :, selectpoint]
                    elif rank == 5:
                        var_extract = var[:, :, :, :, selectpoint]
                        
        else:  # if isPrep, no time dimension, tile is the first dim
            if selectpoint == -1:
                if needremovetile:
                    if rank == 1:
                        # Pour cas de la variable tile dans comparaisons automatiques
                        var_extract = var[0]
                    if rank == 2:
                        var_extract = var[0, :]
                    elif rank == 3:
                        var_extract = var[0, :, :]
                    elif rank == 4:
                        var_extract = var[0, :, :, :]
                    elif rank == 5:
                        var_extract = var[0, :, :, :, :]
                else:
                    if rank == 0:
                        var_extract = var
                    elif rank == 1:
                        var_extract = var[:]
                    elif rank == 2:
                        var_extract = var[:, :]
                    elif rank == 3:
                        var_extract = var[:, :, :]
                    elif rank == 4:
                        var_extract = var[:, :, :, :]
                    elif rank == 5:
                        var_extract = var[:, :, :, :, :]
            else:
                if needremovetile:
                    if rank == 1:
                        # Pour cas de la variable tile dans comparaisons automatiques
                        var_extract = var[0]
                    elif rank == 3:
                        var_extract = var[0, :, selectpoint]
                    elif rank == 4:
                        var_extract = var[0, :, :, selectpoint]
                    elif rank == 5:
                        var_extract = var[0, :, :, :, selectpoint]
                else:
                    if rank == 0:
                        var_extract = var
                    elif rank == 1:
                        var_extract = var[selectpoint]
                    elif rank == 2:
                        var_extract = var[:, selectpoint]
                    elif rank == 3:
                        var_extract = var[:, :, selectpoint]
                    elif rank == 4:
                        var_extract = var[:, :, :, selectpoint]
                    elif rank == 5:
                        var_extract = var[:, :, :, :, selectpoint]

        return var_extract

    def read(self, varname, fill2zero=False, selectpoint=-1, keepfillvalue=False, removetile=True, needmodif=False):

        # Vérification du nom de la variable
        if varname not in self.listvar():
            raise VarNameException(varname, self.path)

        # Sélection de la variable
        varnc = self.dataset.variables[varname]

        avail_fillvalue = "_FillValue" in varnc.ncattrs()
        if avail_fillvalue:
            fillvalue = varnc._FillValue

        # Sélection d'un point si demandé
        # Suppression dimension tile si nécessaire
<<<<<<< HEAD
        var = self.extract(varname, varnc, selectpoint=selectpoint, removetile=removetile)
#         print("shape")
#         print(var.shape)
=======
        # gestion time/pas time en dimension (prep files)
        if "time" not in list(self.dataset.variables.keys()):
            var = self.extract(varname, varnc, selectpoint=selectpoint, removetile=removetile, hasTime=False)
        else:
            var = self.extract(varname, varnc, selectpoint=selectpoint, removetile=removetile)
        print("shape")
        print(var.shape)
>>>>>>> b6d346ca
        # Remplissage des valeurs manquantes si nécessaire
        if (len(var.shape) > 1 or (len(var.shape) == 1 and var.shape[0] > 1)) and not keepfillvalue:
            try:
                if fill2zero:
                    array = var.filled(fill_value=0)
                    print("Fill missing data with 0 for variable " + varname)
                else:
                    array = var.filled(fill_value=np.nan)
                    print("Fill missing data with np.nan for variable " + varname)
            except Exception:
                if avail_fillvalue:
                    if fill2zero:
                        array = np.where(var == fillvalue, 0, var)
                        print("Fill missing data with 0 for variable " + varname + " (old method)")
                    else:
                        array = np.where(var == fillvalue, np.nan, var)
                        print("Fill missing data with np.nan for variable " + varname + " (old method)")
                else:
                    array = var
                    print("Unable to fill data with 0 or np.nan for variable " + varname)

        else:
            array = var

        if needmodif:
            return array, varnc
        else:
            return array

    # Pour compatibilité anciens codes, on conserve les routines obsolètes read1d et read2d
    def read1d(self, varname, fill2zero=False, indpoint=0):
        return self.read(varname, fill2zero=fill2zero, selectpoint=indpoint)

    def read2d(self, varname, fill2zero=False):
        return self.read(varname, fill2zero=fill2zero)

    def checktime(self, nametime, timeref):

        newtime = self.read(nametime)

#        Provisoirement on compare brutalement. A terme il faudra faire en fonction du units ou sélectionner une période commune.
        if (newtime[:] != timeref[:]).all():
            raise TimeException(self.path)

    def close(self):
        self.dataset.close()

    def integration(self, variable, nstep, start=0):
        # Renvoie les valeurs cumulées tous les nstep pas de temps
        cumsum = np.cumsum(np.insert(variable, 0, 0, axis=0), axis=0)
        if len(variable.shape) == 1:
            temp = cumsum[nstep:] - cumsum[:-nstep]
            return temp[np.arange(0, len(variable) - nstep, nstep)]
        elif len(variable.shape) == 2:
            temp = cumsum[nstep:, :] - cumsum[:-nstep, :]
            return temp[np.arange(start, len(variable) - nstep, nstep), :]
        else:
            sys.exit("integration of 3D variables not implemented")

    def moytempo(self, precip, nstep, start=0):
        return self.integration(precip, nstep, start=start) / nstep<|MERGE_RESOLUTION|>--- conflicted
+++ resolved
@@ -120,8 +120,7 @@
             needremovetile = "tile" in vardims or 'Number_of_Tile' in vardims or 'Number_of_Patches' in vardims
         else:
             needremovetile = False
-        print('DEBUG')
-        print(var.shape)
+
         rank = len(var.shape)
         if hasTime is True:
             if selectpoint == -1:
@@ -244,19 +243,13 @@
 
         # Sélection d'un point si demandé
         # Suppression dimension tile si nécessaire
-<<<<<<< HEAD
-        var = self.extract(varname, varnc, selectpoint=selectpoint, removetile=removetile)
-#         print("shape")
-#         print(var.shape)
-=======
         # gestion time/pas time en dimension (prep files)
         if "time" not in list(self.dataset.variables.keys()):
             var = self.extract(varname, varnc, selectpoint=selectpoint, removetile=removetile, hasTime=False)
         else:
             var = self.extract(varname, varnc, selectpoint=selectpoint, removetile=removetile)
-        print("shape")
-        print(var.shape)
->>>>>>> b6d346ca
+        # print("shape")
+        # print(var.shape)
         # Remplissage des valeurs manquantes si nécessaire
         if (len(var.shape) > 1 or (len(var.shape) == 1 and var.shape[0] > 1)) and not keepfillvalue:
             try:
