# -*- coding: utf-8 -*-

'''
Created on 4 oct. 2012

:Authors:
    lafaysse

This module contains the ``prosimu`` class used to read simulation files
(netCDF format) as produced by SURFEX/Crocus for instance.
'''

import os
import netCDF4
import numpy as np
import sys
from .FileException import FileNameException, DirNameException, FileOpenException, VarNameException, TimeException,\
    MultipleValueException
from utils.S2M_standard_file import StandardCROCUS
import six

# Fichier PRO.nc issu d'une simulation SURFEX post-traitée


class prosimu():
    """
    Class designed to read simulations files

    :param path: path of the file to read
    :type path: path-like
    :param ncformat: NetCDF format to use
    :type ncformat: str
    :param openmode: open mode (mainly ``r``, ``w`` or ``r+``)
    :type openmode: str

    Do not forget to close the file at the end or use a context manager:

    .. code-block:: python

       with prosimu(filename) as ff:
           time= ff.readtime()
           var = ff.read(varname)
           # Do your stuff

    To read data (in variables), see :meth:`read` or :meth:`read_var`
    """

    Number_of_points = 'Number_of_points'
    Number_of_Patches = 'Number_of_Patches'
    Number_of_Tiles = ['tile', 'Number_of_Tile', 'Number_of_Patches']

    def __init__(self, path, ncformat='NETCDF3_CLASSIC', openmode='r'):
        """
        forceread : si True force lors de la lecture d'une variable par la
        méthode read_var à mettre l'ensemble des données de cette variable en
        cache - utile lorsque de grands nombre d'accès à la même variable sont
        nécessaires
        """
        if type(path) is list:
            for fichier in path:
                if not os.path.isfile(fichier):
                    raise FileNameException(fichier)

                else:
                    tempdataset = netCDF4.Dataset(fichier, "a")
                    if "time" in list(tempdataset.variables.keys()):
                        tempdataset.variables["time"].calendar = "standard"
                    tempdataset.close()

            self.dataset = netCDF4.MFDataset(path, "r")
            self.path = path[0]
            self.mfile = 1

        # Vérification du nom du fichier
        elif os.path.isfile(path):
            self.path = path
            self.mfile = 0
            try:
                if openmode == "w":
                    self.dataset = StandardCROCUS(path, openmode, format=ncformat)
                else:
                    self.dataset = StandardCROCUS(path, openmode)
            except Exception:
                raise FileOpenException(path)
        else:
            if openmode == "w":
                dirname = os.path.dirname(path)

                if len(dirname) > 0:
                    if not os.path.isdir(dirname):
                        raise DirNameException(path)

                self.dataset = StandardCROCUS(path, openmode, format=ncformat)
                self.path = path
                self.mfile = 0
            else:
                print("I am going to crash because there is a filename exception")
                print(path)
                print(type(path))
                raise FileNameException(path)

        self.varcache = {}

        if "time" in self.dataset.dimensions:
            self.timedim = range(len(self.dataset.dimensions['time']))
        else:
            self.timedim = None
        if self.Number_of_points in self.dataset.dimensions:
            self.pointsdim = range(len(self.dataset.dimensions[self.Number_of_points]))
        else:
            self.pointsdim = None

    def force_read_in_cache(self):
        """
        Force la lecture des variables du netcdf sous forme de tableau numpy.
        Ces tableaux sont stockés dans l'attribut varcache de la classe

        Le cache est utilisé par la méthode read_var, son utilisation n'est pas
        implémentée pour les autres méthodes

        Utile lorsque de nombreuses lectures de la même variable sont requises
        """
        self.varcache = {}
        for varname, var in self.dataset.variables.items():
            slices = []
            dims = var.dimensions
            for dimname in dims:
                slices.append(slice(None))
            slices = tuple(slices)
            self.varcache[varname] = var[slices]

    def format(self):
        """
        Get the format of the undelying netCDF file (e.g. NETCDF3_CLASSIC)
        """
        try:
            return self.dataset.data_model
        except AttributeError:
            print("WARNING : old version of netCDF4 module. We cannot check the format of your forcing file. We assume that you provide a NETCDF3_CLASSIC file.")
            return 'NETCDF3_CLASSIC'

    def listdim(self):
        """
        Return a copy of the list of dimensions present in the netCDF file
        """
        return self.dataset.dimensions.copy()

    def listvar(self):
        """
        Return the list of variables present in the netCDF file

        :returns: list of variables
        :rtype: list
        """
        return list(self.dataset.variables.keys())

    def getlendim(self, dimname):
        """
        Return the number of dimensions

        :returns: number of dimensions
        :rtype: int
        """
        return len(self.dataset.dimensions[dimname])

    def getdimvar(self, varname):
        """
        The dimensions of a specific variable

        :param varname: the variable name
        :type varname: str
        :returns: dimensions of varname
        :rtype: numpy array
        """
        return np.array(self.dataset.variables[varname].dimensions)

    def getrankvar(self, varname):
        """
        Get the rank (number of dimensions) of a variable

        :param varname: the variable name
        :type varname: str
        :returns: rank
        :rtype: int
        """
        return len(self.dataset.variables[varname].shape)

    def listattr(self, varname):
        """
        Get the list of attributtes attached to a variable

        :param varname: the variable name
        :type varname: str
        :returns: atributes
        """
        return self.dataset.variables[varname].ncattrs()

    def getattr(self, varname, attname):
        """
        Get the value of an attribute of a variable

        :param varname: the variable name
        :type varname: str
        :param attname: the attribute name
        :type attname: str
        :returns: the attribute value
        """
        return getattr(self.dataset.variables[varname], attname)

    def gettypevar(self, varname):
        """
        Return the dtype of a variable

        :param varname: the variable name
        :type varname: str
        :returns: the corresponding dtype
        """
        return self.dataset.variables[varname].dtype

    def getfillvalue(self, varname):
        """
        Get the fill value for a variable

        :param varname: Variable name
        :type varname: str
        :returns: the fill value
        """
        if hasattr(self.dataset.variables[varname], "_FillValue"):
            return self.dataset.variables[varname]._FillValue
        else:
            return None

    def infovar(self, varname):
        # Vérification du nom de la variable
        if varname not in self.listvar():
            raise VarNameException(varname, self.path)

        return self.gettypevar(varname), self.getrankvar(varname), self.getdimvar(varname), self.getfillvalue(varname), self.listattr(varname)

    def readtime_for_copy(self):
        """
        Get the time raw variable and units

        :returns: time variable, time units
        """
        time = self.dataset.variables["time"]
        return time, time.units

    def readtime(self):
        """
        Get the time dimension of the netCDF file

        :returns: time axis data
        :trype: numpy array
        """
        # Vérification du nom de la variable
        if "time" not in list(self.dataset.variables.keys()):
            raise VarNameException("time", self.path)

        if(self.mfile == 1):
            time_base = self.dataset.variables["time"]
            time_base.calendar = 'standard'
            time = netCDF4.MFTime(time_base)
            # time=time_base
        else:
            time = self.dataset.variables["time"]
        if netCDF4.__version__ >= '1.5.4':
            return np.array(netCDF4.num2date(time[:], time.units, only_use_cftime_datetimes=False, only_use_python_datetimes=True))
        else:
            return np.array(netCDF4.num2date(time[:], time.units))

    def get_time(self, time_asdatetime):
        """
        Renvoie l'indice de la dimension time correspondant au datetime donné en
        argument
        """
        return np.where( self.readtime() == time_asdatetime )[0][0]

    def read_var(self, variable_name, **kwargs):
        """
        Read a variable from netCDF file

        :param variable_name: nom de la variable
        :param kwargs: spécifier la sous-sélection sous la forme  dimname = value
                         ou dimname est le nom de la dimension d'intéret, value est une valeur
                         numérique ou un objet slice python pour récupérer une plage de valeurs
        :returns: un tableau numpy.ma.MaskedArray (on peut toujours remplacer les éléments masqués
                  par un indicateur de valeur manquante  pas implémenté)

        Exemples:

        .. code-block:: python

           snowemp = prosimu.read_var('SNOWTEMP',time=0,Number_of_points = slice(100,125))
           snowtemp = prosimu.read_var('SNOWTEMP',time= slice(0,10,2), Number_of_points=1,snow_layer=slice(0,10))

        peut-être utilisé en combinaison avec les méthodes get_point et get_time
        pour récupérer un point / un instant donné :

        .. code-block:: python

           snowtemp = prosimu.read_var('SNOWTEMP',time=self.get_time(datetime(2018,3,1,9)),
                       Number_of_points = self.get_point(massif_num=3,slope=20,ZS=4500,aspect=0))
        """
        # Gestion des noms de dimensions différents entre ancien et nouveau
        # format
        condition_points = kwargs.get('Number_of_points')
        condition_patches = kwargs.get('Number_of_Patches')
        if condition_points is not None:
            del kwargs['Number_of_points']
            kwargs[self.Number_of_points] = condition_points
        if condition_patches is not None:
            del kwargs['Number_of_Patches']
            kwargs[self.Number_of_Patches] = condition_patches
        # valeurs par défaut
        if self.Number_of_Patches not in kwargs.keys():
            kwargs[self.Number_of_Patches] = 0
        # contrôles des arguments d'appel de la méthode
        if variable_name not in self.listvar():
            raise VarNameException(variable_name, self.path)
        ncvariable = self.dataset.variables[variable_name]
        if variable_name in self.varcache:
            ncvariable_data = self.varcache[variable_name]
        else:
            ncvariable_data = self.dataset.variables[variable_name]
        dims = ncvariable.dimensions
        slices = []
        for dimname in dims:
            slices.append(kwargs.get(dimname, slice(None)))
        slices = tuple(slices)
        result = ncvariable_data[slices]
        # if (isinstance(result, np.ma.core.MaskedConstant) or not(isinstance(result, np.ma.core.MaskedArray))):
            # result = np.ma.MaskedArray(result)
        return result

    def get_points(self, **kwargs):
        """
        Return the values of dimension :data:`number of points<Number_of_points>` correpsonding to
        a subset defined by variables aspect, ZS, massif_num and slope according to named arguments
        passed to the function.
        """
        if not( all([(self.dataset.variables[varname].dimensions == (self.Number_of_points,)) for varname in kwargs.keys()])):
            raise TypeError("""Le filtrage ne peut se faire que sur des variables géographiques (ZS, slope, aspect, massif_num)""")
        nop = np.arange(len(self.dataset.dimensions[self.Number_of_points]))
        locations_bool = np.ones(len(nop))
        for varname, values in six.iteritems(kwargs):
            locations_bool = np.logical_and(locations_bool, np.in1d(self.dataset.variables[varname], values))
        return np.where(locations_bool)[0]

    def get_point(self, **kwargs):
        """
        Same as :meth:`get_points` but raise an exception if there is not exactly one point.
        """
        point_list = self.get_points(**kwargs)
        if len(point_list) > 1:
            raise MultipleValueException()
        elif len(point_list) == 0:
            raise IndexError('No point matching the selection')
        return point_list[0]

<<<<<<< HEAD
    def extract(self, varname, var, selectpoint=-1, removetile=True, hasTime = True, hasDecile = False):
        """
        Extract data as a numpy array, possibly selecting point, and removing useless dimensions

        :meta private:
        """
=======
    def extract(self, varname, var, selectpoint=-1, removetile=True, hasTime=True, hasDecile=False):
>>>>>>> c8a863e8

        vardims = self.dataset.variables[varname].dimensions
        try:
            allpointstest = all(selectpoint == -1)
        except TypeError:
            allpointstest = selectpoint == -1

        # Special case
        if len(var.shape) == 0:
            if allpointstest:
                return var
            else:
                raise ValueError('Could not extract a point. The {} dimension was not found for variable {}'.format(self.Number_of_points, varname))

        selector = [slice(None, None, None)] * len(vardims)

        # Point extraction
        if not allpointstest:
            if self.Number_of_points not in vardims:
                raise ValueError('Could not extract a point. The {} dimension was not found for variable {}'.format(self.Number_of_points, varname))
            axispoint = vardims.index(self.Number_of_points)
            selector[axispoint] = selectpoint

        if removetile:
            for key in self.Number_of_Tiles:
                if key in vardims:
                    tileindex = vardims.index(key)
                    selector[tileindex] = 0

        return var[tuple(selector)]

    def read(self, varname, fill2zero=False, selectpoint=-1, keepfillvalue=False, removetile=True, needmodif=False,
             hasDecile = False):
        """
        Read data from a variable in the netCDF file.

        :param varname: the variable name
        :type varname: str
        :param fill2zero: if True, will replace undefined data with the value of 0. Otherwise, ``np.nan`` is used
                          except if ``keepfillvalue`` is set.
        :type fill2zero: bool
        :param selectpoint: Select a point. If -1, select all points.
        :type selectpoint: int
        :param removetile: Removethe tile dimension, if present.
        :type removetile: bool
        :param keepfillvalue: Do not replace the undefined data with ``np.nan`` and keep the fill value used in the
                              netCDF file.
        :type keepfillvalue: bool
        :param needmodif: If True, return also the variable object
        :type needmodif: bool
        """

        # Vérification du nom de la variable
        if varname not in self.listvar():
            raise VarNameException(varname, self.path)

        # Sélection de la variable
        varnc = self.dataset.variables[varname]

        avail_fillvalue = "_FillValue" in varnc.ncattrs()
        if avail_fillvalue:
            fillvalue = varnc._FillValue

        # Sélection d'un point si demandé
        # Suppression dimension tile si nécessaire
        # gestion time/pas time en dimension (prep files)
        if "time" not in list(self.dataset.variables.keys()):
            var = self.extract(varname, varnc, selectpoint=selectpoint, removetile=removetile, hasTime=False,
                               hasDecile=hasDecile)
        else:
            var = self.extract(varname, varnc, selectpoint=selectpoint, removetile=removetile, hasDecile=hasDecile)
        # Remplissage des valeurs manquantes si nécessaire
        if (len(var.shape) > 1 or (len(var.shape) == 1 and var.shape[0] > 1)) and not keepfillvalue:
            try:
                if fill2zero:
                    array = var.filled(fill_value=0)
                    # print("Fill missing data with 0 for variable " + varname)
                else:
                    array = var.filled(fill_value=np.nan)
                    # print("Fill missing data with np.nan for variable " + varname)
            except Exception:
                if avail_fillvalue:
                    if fill2zero:
                        array = np.where(var == fillvalue, 0, var)
                        # print("Fill missing data with 0 for variable " + varname + " (old method)")
                    else:
                        array = np.where(var == fillvalue, np.nan, var)
                        # print("Fill missing data with np.nan for variable " + varname + " (old method)")
                else:
                    array = var
                    # print("Unable to fill data with 0 or np.nan for variable " + varname)

        else:
            array = var

        if needmodif:
            return array, varnc
        else:
            return array

    # Pour compatibilité anciens codes, on conserve les routines obsolètes read1d et read2d

    def read1d(self, varname, fill2zero=False, indpoint=0):
        """
        .. warning:: Obsolete method

        :meta private:
        """
        return self.read(varname, fill2zero=fill2zero, selectpoint=indpoint)

    def read2d(self, varname, fill2zero=False):
        """
        .. warning:: Obsolete method

        :meta private:
        """
        return self.read(varname, fill2zero=fill2zero)

    def checktime(self, nametime, timeref):

        newtime = self.read(nametime)

#        Provisoirement on compare brutalement. A terme il faudra faire en fonction du units ou sélectionner une période commune.
        if (newtime[:] != timeref[:]).all():
            raise TimeException(self.path)

    def close(self):
        """
        Close the netCDF dataset.
        """
        self.dataset.close()

    def integration(self, variable, nstep, start=0):
        # Renvoie les valeurs cumulées tous les nstep pas de temps
        cumsum = np.cumsum(np.insert(variable, 0, 0, axis=0), axis=0)
        if len(variable.shape) == 1:
            temp = cumsum[nstep:] - cumsum[:-nstep]
            return temp[np.arange(0, len(variable) - nstep, nstep)]
        elif len(variable.shape) == 2:
            temp = cumsum[nstep:, :] - cumsum[:-nstep, :]
            return temp[np.arange(start, len(variable) - nstep, nstep), :]
        else:
            sys.exit("integration of 3D variables not implemented")

    def moytempo(self, precip, nstep, start=0):
        return self.integration(precip, nstep, start=start) / nstep

    def __enter__(self):
        return self

    def __exit__(self, e_type, e_value, e_traceback):
        self.close()


class prosimu_old(prosimu):
    """
    In the old operationnal format (before 2018), some dimensions have different
    names, this class allows to deal with them easily

    .. warning::
       Should not be used nowadays
    """

    Number_of_points = 'location'
    Number_of_Patches = 'tile'

<|MERGE_RESOLUTION|>--- conflicted
+++ resolved
@@ -358,16 +358,12 @@
             raise IndexError('No point matching the selection')
         return point_list[0]
 
-<<<<<<< HEAD
-    def extract(self, varname, var, selectpoint=-1, removetile=True, hasTime = True, hasDecile = False):
+    def extract(self, varname, var, selectpoint=-1, removetile=True, hasTime=True, hasDecile=False):
         """
         Extract data as a numpy array, possibly selecting point, and removing useless dimensions
 
         :meta private:
         """
-=======
-    def extract(self, varname, var, selectpoint=-1, removetile=True, hasTime=True, hasDecile=False):
->>>>>>> c8a863e8
 
         vardims = self.dataset.variables[varname].dimensions
         try:
